#ifndef UTILITY_HPP
#define UTILITY_HPP

<<<<<<< HEAD
#include <iostream>
#include <string.h>
=======
#include <cstring>
#include <string>
>>>>>>> 5524632f

// Communication Type Constants
// const int DIRECT = 0;
// const int BLE = 1;
// const int LORA = 2;
// const int WEBSOCKET = 3;

enum DeviceOperation { SERVER, CLIENT };

enum TechnologyType { DIRECT_TYPE, BLE_TYPE, LORA_TYPE, WEBSOCKET_TYPE, NONE };

enum CommandType { INFORMATION_TYPE, QUERY_TYPE, ELECTION_TYPE, TRANSFORM_TYPE, CONNECT_TYPE, NULL_CMD };

enum CommandType { INFORMATION_TYPE, QUERY_TYPE, ELECTION_TYPE, TRANSFORM_TYPE, CONNECT_TYPE, NULL_CMD };

// Central Authority Connection Constants
const std::string CA_DOMAIN = "brypt.com";
const std::string CA_SUBDOMAIN = "bridge";
const std::string CA_PORT = "8080";
const std::string CA_PROTOCOL = "https://";

struct Options {
    bool run_tests;
    TechnologyType technology;
    DeviceOperation operation;
    std::string IP;
    std::string port;
    std::string peer_IP;
    std::string peer_port;
    bool is_control;
};

inline char * cast_string( std::string s ) {
<<<<<<< HEAD
    char * cs = new char[ s.size() ];
    memset( cs, '\0', s.size() );
    strcpy( cs, s.c_str() );
    return cs;
=======
	char * cs = new char[ s.size() ];
	memset( cs, '\0', s.size() );
	strcpy( cs, s.c_str() );
	return cs;
>>>>>>> 5524632f
}

#endif<|MERGE_RESOLUTION|>--- conflicted
+++ resolved
@@ -1,13 +1,9 @@
 #ifndef UTILITY_HPP
 #define UTILITY_HPP
 
-<<<<<<< HEAD
 #include <iostream>
 #include <string.h>
-=======
-#include <cstring>
 #include <string>
->>>>>>> 5524632f
 
 // Communication Type Constants
 // const int DIRECT = 0;
@@ -41,17 +37,10 @@
 };
 
 inline char * cast_string( std::string s ) {
-<<<<<<< HEAD
     char * cs = new char[ s.size() ];
     memset( cs, '\0', s.size() );
     strcpy( cs, s.c_str() );
     return cs;
-=======
-	char * cs = new char[ s.size() ];
-	memset( cs, '\0', s.size() );
-	strcpy( cs, s.c_str() );
-	return cs;
->>>>>>> 5524632f
 }
 
 #endif