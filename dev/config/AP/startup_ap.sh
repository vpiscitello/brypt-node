--- conflicted
+++ resolved
@@ -1,4 +1,3 @@
-<<<<<<< HEAD
 #!/bin/bash
 
 # Replace old rc.local, so reboot doesn't occur again
@@ -50,37 +49,4 @@
 				# Clean up remaining file
 				sudo rm /root/start_ap
 				sudo reboot
-fi
-=======
-#!/bin/bash
-
-clear
-
-echo "== Setting Up Brypt Network 802.11 Access Point"
-
-echo "== Storing Old Configuration Files"
-
-echo "== Loading New Configuration Files"
-
-echo "== Enabling hostapd and dynsmasq"
-
-
-echo "== Setup Completed!"
-echo "== Your System Needs to be Rebooted. This will happen automatically in 10 seconds."
-
-cd /home/pi
-touch /home/pi/interfaces
-echo "source-directory /etc/network/interfaces.d" >> /home/pi/interfaces
-echo "auto wlan0" >> /home/pi/interfaces
-echo "iface wlan0 inet static" >> /home/pi/interfaces
-echo "address 192.168.30.1" >> /home/pi/interfaces
-echo "netmask 255.255.255.0\n" >> /home/pi/interfaces
-echo "auto eth0" >> /home/pi/interfaces
-echo "iface eth0 inet dhcp" >> /home/pi/interfaces
-
-sudo rm /etc/network/interfaces
-sudo mv /home/pi/interfaces /etc/network
-
-sleep 10s
-shutdown -h now -r
->>>>>>> 2c7b885a
+fi