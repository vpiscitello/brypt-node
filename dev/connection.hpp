#ifndef CONNECTION_HPP
#define CONNECTION_HPP

#include <unistd.h>
<<<<<<< HEAD
=======


>>>>>>> 5524632f
#include "zmq.hpp"
#include <vector>

#include "utility.hpp"
#include "message.hpp"

#include "utility.hpp"
#include "message.hpp"

// Includes to be moved to commands
#include "json11.hpp" // JSON handling
#include <time.h> // Random reading
#include <chrono> // Timestamp


class Connection {
    protected:
        bool active;
        bool instantiate_connection;
	
	// each connection should have two named pipes
	bool data_available;
	
	pid_t c_pid;

    public:
        // Method method;
        virtual void whatami() = 0;
<<<<<<< HEAD
        //virtual Message * serve() = 0;
        virtual std::string serve() = 0;
        virtual void send(Message *) = 0;
        virtual void shutdown() = 0;
	void pass_up_message() {

	}
=======
        void pass_up_message() {

        }
>>>>>>> 5524632f
        void unspecial() {
            std::cout << "I am calling an unspecialized function." << '\n';
        }
};

class Direct : public Connection {
    private:
        std::string port;
        std::string peer_IP;
        std::string peer_port;
	bool control;


        zmq::context_t *context;
        zmq::socket_t *socket;
<<<<<<< HEAD
	zmq::pollitem_t item;
=======

        void serve(){
	    srand(time(NULL));
            do {
		    std::cout << "Receiving..." << '\n';
		    zmq::message_t request;
		    this->socket->recv( &request );
                //std::cout << std::string( static_cast< char * >( request.data() ), request.size() ) << "\n\n";


		    std::string req_raw( static_cast< char * >( request.data() ), request.size() );
		    class Message req_message( req_raw );
		    std::cout << req_raw << "\n" << req_message.get_data() << "\n\n";

		    sleep( 2 );
		    
		    std::string node_id = "1";
		    CommandType command = req_message.get_command();
		    int phase = req_message.get_phase() + 1;
		    std::string data;
		    unsigned int nonce = req_message.get_nonce() + 1;

			switch(req_message.get_command()) {
			
				case INFORMATION_TYPE: {
				
					// Move to utility header (will be used in message class and command class
					std::stringstream epoch_ss;
					std::chrono::seconds seconds;
					std::chrono::time_point<std::chrono::system_clock> current_time;
					current_time = std::chrono::system_clock::now();
					seconds = std::chrono::duration_cast<std::chrono::seconds>( current_time.time_since_epoch() );
					epoch_ss.clear();
					epoch_ss << seconds.count();
					std::string epoch_str = epoch_ss.str();


					json11::Json nodes_json = json11::Json::array {
						json11::Json::object { 
							{ "uid", "1" },
							{ "cluster", 0 },
							{ "coordinator", 1 },
							{ "neighbor_count", 4 },
							{ "designation", "root" },
							{ "comm_techs", json11::Json::array { "WiFi" } },
							{ "update_timestamp", epoch_str }
						},
						json11::Json::object { 
							{ "uid", "2" },
							{ "cluster", 0 },
							{ "coordinator", 1 },
							{ "neighbor_count", 4 },
							{ "designation", "node" },
							{ "comm_techs", json11::Json::array { "WiFi" } },
							{ "update_timestamp", epoch_str }
						},
						json11::Json::object { 
							{ "uid", "3" },
							{ "cluster", 0 },
							{ "coordinator", 1 },
							{ "neighbor_count", 6 },
							{ "designation", "coordinator" },
							{ "comm_techs", json11::Json::array { "WiFi", "LoRa" } },
							{ "update_timestamp", epoch_str }
						},
						json11::Json::object { 
							{ "uid", "6" },
							{ "cluster", 0 },
							{ "coordinator", 0 },
							{ "neighbor_count", 4 },
							{ "designation", "node" },
							{ "comm_techs", json11::Json::array { "WiFi" } },
							{ "update_timestamp", epoch_str }
						}
					};
					
					data = nodes_json.dump();
					
					break;
				}

				case QUERY_TYPE: {	
					
					json11::Json::object msg_obj;

					for(int idx = 1; idx <= 6; idx++) {
						int reading = rand() % ( 74 - 68 ) + 68;

						// Move to utility header (will be used in message class and command class
						std::stringstream epoch_ss;
						std::chrono::seconds seconds;
						std::chrono::time_point<std::chrono::system_clock> current_time;
						current_time = std::chrono::system_clock::now();
						seconds = std::chrono::duration_cast<std::chrono::seconds>( current_time.time_since_epoch() );
						epoch_ss.clear();
						epoch_ss << seconds.count();
						std::string epoch_str = epoch_ss.str();

						json11::Json reading_json = json11::Json::object({
							{ "reading", reading },
							{ "timestamp", epoch_str }
						});

						std::string r_data = reading_json.dump();
						
						class Message msg( std::to_string(idx), command, phase, r_data, nonce );

						std::string msg_pack = msg.get_pack();

						if(idx == 6) {
							int include_con = rand() % 100;
							if(include_con < 23) {
								msg_obj[std::to_string(idx)] = "";
								break;
							}
						}
						

						msg_obj[std::to_string(idx)] = msg_pack;
	
					}

					
					json11::Json msg_json = json11::Json::object(msg_obj);
					data.append(msg_json.dump());

					break;
				}
				default: {
					break;
				}

			}
			
			// Send message up to Node to handle the command Request
			// Wait for command response from Node
			// Send command response	

			class Message rep_message( node_id, command, phase, data, nonce );

			std::string response = rep_message.get_pack();

			zmq::message_t reply( response.size() );
        		memcpy( reply.data(), response.c_str(), response.size() );
        		this->socket->send( reply );
        	} while ( true );
        }

        void send(){
            do {
		    std::cout << "Sending..." << '\n';
		    //std::string message = "Request.";

		    std::string node_id = "1";
	    	    CommandType command = QUERY_TYPE;
		    int phase = 0;
		    std::string data = "Request.";
		    unsigned int nonce = 0;
		    
		    class Message req_message( node_id, command, phase, data, nonce );
		    std::string req = req_message.get_pack();
	
		    zmq::message_t request( req.size() );
		    memcpy( request.data(), req.c_str(), req.size() );
		    this->socket->send( request );

		    // Send message up to Node to handle the command Request
		    // Wait for command response from Node
		    // Send command response

		    zmq::message_t reply;
		    this->socket->recv( &reply );
		    
		    //std::cout << std::string( static_cast< char * >( reply.data() ), reply.size() ) << "\n\n";
		    std::string rep_raw( static_cast< char * >( reply.data() ), reply.size() );
		    class Message rep_message( rep_raw );
		    std::cout << rep_raw << "\n" << rep_message.get_data() << "\n\n";
		    sleep( 5 );
	    } while ( true );
	}
>>>>>>> 5524632f

    public:
        Direct() {}
        Direct(Options *options) {
	    std::cout << "Creating direct instance.\n";
            this->port = options->port;
            this->peer_IP = options->peer_IP;
            this->peer_port = options->peer_port;
	    this->control = options->is_control;

	    if (options->is_control) {
		std::cout << "[Direct] Creating control socket\n";

		this->context = new zmq::context_t(1);

		switch (options->operation) {
		    case SERVER: {
			//this->socket = new zmq::socket_t(*this->context, ZMQ_STREAM);
			this->socket = new zmq::socket_t(*this->context, ZMQ_REP);
			this->item.socket = *this->socket;
			this->item.events = ZMQ_POLLIN;
			std::cout << "[Control] Setting up connection on port " << options->port << "... PID: " << getpid() << "\n\n";
			this->instantiate_connection = true;
			this->socket->bind("tcp://*:" + options->port); 
			break;
		    }
		    case CLIENT: {
			//this->socket = new zmq::socket_t(*this->context, ZMQ_STREAM);
			this->socket = new zmq::socket_t(*this->context, ZMQ_REQ);
			this->item.socket = *this->socket;
			this->item.events = ZMQ_POLLIN;
			std::cout << "[Direct Control Client] Connecting to: " << options->peer_IP << ":" << options->peer_port << "\n\n";
			this->socket->connect("tcp://" + options->peer_IP + ":" + options->peer_port);
			this->instantiate_connection = false;
			break;
		    }
		}
		return;
	    }
	    std::cout << "[Direct] Creating normal socket\n";
	    this->c_pid = fork();
	    switch (this->c_pid) {
		case -1:
		    std::cout << "Error creating child process\n";
		    return;
		case 0:
		    sleep(1);
		    std::cout << "[Direct] The child id is " << getpid() << "\n";
		    this->context = new zmq::context_t(1);

<<<<<<< HEAD
		    switch (options->operation) {
			case SERVER: {
			    //this->socket = new zmq::socket_t(*this->context, ZMQ_STREAM);
			    this->socket = new zmq::socket_t(*this->context, ZMQ_REP);
			    this->item.socket = *this->socket;
			    this->item.events = ZMQ_POLLIN;
			    std::cout << "[Direct] Setting up connection on port " << options->port << "... PID: " << getpid() << "\n\n";
			    this->instantiate_connection = true;
			    this->socket->bind("tcp://*:" + options->port);

			    handle_messaging();
			    CommandType command = INFORMATION_TYPE;
			    int phase = 0;
			    std::string node_id = "00-00-00-00-00";
			    std::string data = "OK";
			    unsigned int nonce = 998;
			    Message message(node_id, command, phase, data, nonce);

			    while (1) {
				std::string req = this->serve();
				if (req != "") {
				    data = "OK";
				    Message eof_message(node_id, command, phase, data, nonce);
				    Message msg_req(req);
				    if (msg_req.get_data() == "SHUTDOWN") {
					this->shutdown();
					this->send(&eof_message);
					break;
				    } else {
					this->send(&message);
				    }
				}
				sleep(2);
			    }
			    break;
			}
			case CLIENT: {
			    //this->socket = new zmq::socket_t(*this->context, ZMQ_STREAM);
			    this->socket = new zmq::socket_t(*this->context, ZMQ_REQ);
			    std::cout << "[Direct] Connecting..." << "\n\n";
			    this->socket->connect("tcp://" + options->peer_IP + ":" + options->peer_port);
			    this->instantiate_connection = false;
			    break;
			}
		    }
		    return;
		default:
		    std::cout << "This parent process id is " << getpid() << " not EXITING\n";
		    //exit(0);
		    return;
	    }
            
=======
            this->context = new zmq::context_t(1);

            switch (options->operation) {
                case SERVER:
                    this->socket = new zmq::socket_t(*this->context, ZMQ_REP);
                    std::cout << "Serving..." << "\n\n";
                    this->instantiate_connection = true;
                    this->socket->bind("tcp://*:" + options->port);
                    // this->socket->bind("tcp://" + options->IP + ":" + options->port);
                    this->serve();
                    break;
                case CLIENT:
                    this->socket = new zmq::socket_t(*this->context, ZMQ_REQ);
                    std::cout << "Connecting..." << "\n\n";
                    std::cout << "tcp://" + options->peer_IP + ":" + options->peer_port << '\n';
                    this->socket->connect("tcp://" + options->peer_IP + ":" + options->peer_port);
                    this->instantiate_connection = false;
                    this->send();
                    break;
            }
>>>>>>> 5524632f
        }
        void whatami() {
            std::cout << "I am a Direct implementation." << '\n';
        }

	//Message * serve(){
	std::string serve(){
	    do {
		if (zmq_poll(&this->item, 1, 100) >= 0) {
		    if (this->item.revents == 0) {
			return "";
		    }
		    std::cout << "[Direct] Receiving... PID: " << getpid() << '\n';
		    zmq::message_t request;
		    this->socket->recv(&request);

		    std::string req = std::string(static_cast<char *>(request.data()), request.size());

		    std::cout << "[Direct] Received: " << req << "\n";

		    //Message recv_message(req);
		    //std::cout << "[Direct] WITHIN, id: " << recv_message.get_node_id() << "\n";

		    return req;
		    //return &recv_message;
		} else {
		    std::cout << "Code: " << zmq_errno() << " message: " << zmq_strerror(zmq_errno()) << "\n";
		    exit(1);
		}
	    } while ( true );
	}

	void send(Message * msg) {
	    std::cout << "[Direct] Sending..." << '\n';
	    std::string msg_pack = msg->get_pack();
	    zmq::message_t request(msg_pack.size());
	    memcpy(request.data(), msg_pack.c_str(), msg_pack.size());
	    this->socket->send(request);
	    std::cout << "[Direct] Sent: " << msg_pack << '\n';
        }

	void shutdown() {
	    std::cout << "Shutting down socket and context\n";
	    zmq_close(this->socket);
	    zmq_ctx_destroy(this->context);
	}

	void handle_messaging() {
	    CommandType command = INFORMATION_TYPE;
	    int phase = 0;
	    std::string node_id = "00-00-00-00-00";
	    std::string data = "OK";
	    unsigned int nonce = 998;
	    Message message(node_id, command, phase, data, nonce);

	    while (1) {
		std::string req = this->serve();
		if (req != "") {
		    data = "OK";
		    Message eof_message(node_id, command, phase, data, nonce);
		    Message msg_req(req);
		    if (msg_req.get_data() == "SHUTDOWN") {
			this->shutdown();
			this->send(&eof_message);
			exit(0);
			//break;
		    } else {
			this->send(&message);
		    }
		}
		sleep(2);
	    }
	}
};

class Bluetooth : public Connection {
    public:
        void whatami() {
            std::cout << "I am a BLE implementation." << '\n';
        }
	
	//Message * serve(){
	std::string serve(){

	}
	
	void send(Message * msg) {

	}

	void shutdown() {

	}
};

class LoRa : public Connection {
    public:
        void whatami() {
            std::cout << "I am a LoRa implementation." << '\n';
        }

	//Message * serve(){
	std::string serve(){

	}
	
	void send(Message * msg) {

	}

	void shutdown() {

	}
};

class Websocket : public Connection {
    public:
        void whatami() {
            std::cout << "I am a Websocket implementation." << '\n';
        }

	//Message * serve(){
	std::string serve(){

	}
	
	void send(Message * msg) {

	}

	void shutdown() {

	}
};

inline Connection* ConnectionFactory(TechnologyType technology) {
    switch (technology) {
        case DIRECT_TYPE:
            return new Direct;
            break;
        case BLE_TYPE:
            return new Bluetooth;
            break;
        case LORA_TYPE:
            return new LoRa;
            break;
        case WEBSOCKET_TYPE:
            return new Websocket;
            break;
    }
    return NULL;
}

inline Connection* ConnectionFactory(TechnologyType technology, Options *options) {
    switch (technology) {
        case DIRECT_TYPE:
            return new Direct(options);
            break;
        case BLE_TYPE:
            return new Bluetooth();
            break;
        case LORA_TYPE:
            return new LoRa();
            break;
        case WEBSOCKET_TYPE:
            return new Websocket();
            break;
    }
    return NULL;
}

#endif<|MERGE_RESOLUTION|>--- conflicted
+++ resolved
@@ -2,16 +2,9 @@
 #define CONNECTION_HPP
 
 #include <unistd.h>
-<<<<<<< HEAD
-=======
-
-
->>>>>>> 5524632f
+#include <vector>
+
 #include "zmq.hpp"
-#include <vector>
-
-#include "utility.hpp"
-#include "message.hpp"
 
 #include "utility.hpp"
 #include "message.hpp"
@@ -35,19 +28,15 @@
     public:
         // Method method;
         virtual void whatami() = 0;
-<<<<<<< HEAD
         //virtual Message * serve() = 0;
         virtual std::string serve() = 0;
         virtual void send(Message *) = 0;
         virtual void shutdown() = 0;
-	void pass_up_message() {
-
-	}
-=======
+
         void pass_up_message() {
 
         }
->>>>>>> 5524632f
+
         void unspecial() {
             std::cout << "I am calling an unspecialized function." << '\n';
         }
@@ -63,140 +52,138 @@
 
         zmq::context_t *context;
         zmq::socket_t *socket;
-<<<<<<< HEAD
-	zmq::pollitem_t item;
-=======
-
+        zmq::pollitem_t item;
+  
         void serve(){
-	    srand(time(NULL));
+          srand(time(NULL));
             do {
-		    std::cout << "Receiving..." << '\n';
-		    zmq::message_t request;
-		    this->socket->recv( &request );
+                std::cout << "Receiving..." << '\n';
+                zmq::message_t request;
+                this->socket->recv( &request );
                 //std::cout << std::string( static_cast< char * >( request.data() ), request.size() ) << "\n\n";
 
 
-		    std::string req_raw( static_cast< char * >( request.data() ), request.size() );
-		    class Message req_message( req_raw );
-		    std::cout << req_raw << "\n" << req_message.get_data() << "\n\n";
-
-		    sleep( 2 );
-		    
-		    std::string node_id = "1";
-		    CommandType command = req_message.get_command();
-		    int phase = req_message.get_phase() + 1;
-		    std::string data;
-		    unsigned int nonce = req_message.get_nonce() + 1;
-
-			switch(req_message.get_command()) {
-			
-				case INFORMATION_TYPE: {
-				
-					// Move to utility header (will be used in message class and command class
-					std::stringstream epoch_ss;
-					std::chrono::seconds seconds;
-					std::chrono::time_point<std::chrono::system_clock> current_time;
-					current_time = std::chrono::system_clock::now();
-					seconds = std::chrono::duration_cast<std::chrono::seconds>( current_time.time_since_epoch() );
-					epoch_ss.clear();
-					epoch_ss << seconds.count();
-					std::string epoch_str = epoch_ss.str();
-
-
-					json11::Json nodes_json = json11::Json::array {
-						json11::Json::object { 
-							{ "uid", "1" },
-							{ "cluster", 0 },
-							{ "coordinator", 1 },
-							{ "neighbor_count", 4 },
-							{ "designation", "root" },
-							{ "comm_techs", json11::Json::array { "WiFi" } },
-							{ "update_timestamp", epoch_str }
-						},
-						json11::Json::object { 
-							{ "uid", "2" },
-							{ "cluster", 0 },
-							{ "coordinator", 1 },
-							{ "neighbor_count", 4 },
-							{ "designation", "node" },
-							{ "comm_techs", json11::Json::array { "WiFi" } },
-							{ "update_timestamp", epoch_str }
-						},
-						json11::Json::object { 
-							{ "uid", "3" },
-							{ "cluster", 0 },
-							{ "coordinator", 1 },
-							{ "neighbor_count", 6 },
-							{ "designation", "coordinator" },
-							{ "comm_techs", json11::Json::array { "WiFi", "LoRa" } },
-							{ "update_timestamp", epoch_str }
-						},
-						json11::Json::object { 
-							{ "uid", "6" },
-							{ "cluster", 0 },
-							{ "coordinator", 0 },
-							{ "neighbor_count", 4 },
-							{ "designation", "node" },
-							{ "comm_techs", json11::Json::array { "WiFi" } },
-							{ "update_timestamp", epoch_str }
-						}
-					};
-					
-					data = nodes_json.dump();
-					
-					break;
-				}
-
-				case QUERY_TYPE: {	
-					
-					json11::Json::object msg_obj;
-
-					for(int idx = 1; idx <= 6; idx++) {
-						int reading = rand() % ( 74 - 68 ) + 68;
-
-						// Move to utility header (will be used in message class and command class
-						std::stringstream epoch_ss;
-						std::chrono::seconds seconds;
-						std::chrono::time_point<std::chrono::system_clock> current_time;
-						current_time = std::chrono::system_clock::now();
-						seconds = std::chrono::duration_cast<std::chrono::seconds>( current_time.time_since_epoch() );
-						epoch_ss.clear();
-						epoch_ss << seconds.count();
-						std::string epoch_str = epoch_ss.str();
-
-						json11::Json reading_json = json11::Json::object({
-							{ "reading", reading },
-							{ "timestamp", epoch_str }
-						});
-
-						std::string r_data = reading_json.dump();
-						
-						class Message msg( std::to_string(idx), command, phase, r_data, nonce );
-
-						std::string msg_pack = msg.get_pack();
-
-						if(idx == 6) {
-							int include_con = rand() % 100;
-							if(include_con < 23) {
-								msg_obj[std::to_string(idx)] = "";
-								break;
-							}
-						}
-						
-
-						msg_obj[std::to_string(idx)] = msg_pack;
-	
-					}
-
-					
-					json11::Json msg_json = json11::Json::object(msg_obj);
-					data.append(msg_json.dump());
-
-					break;
-				}
-				default: {
-					break;
-				}
+                std::string req_raw( static_cast< char * >( request.data() ), request.size() );
+                class Message req_message( req_raw );
+                std::cout << req_raw << "\n" << req_message.get_data() << "\n\n";
+
+                sleep( 2 );
+
+                std::string node_id = "1";
+                CommandType command = req_message.get_command();
+                int phase = req_message.get_phase() + 1;
+                std::string data;
+                unsigned int nonce = req_message.get_nonce() + 1;
+
+                switch(req_message.get_command()) {
+
+                  case INFORMATION_TYPE: {
+
+                    // Move to utility header (will be used in message class and command class
+                    std::stringstream epoch_ss;
+                    std::chrono::seconds seconds;
+                    std::chrono::time_point<std::chrono::system_clock> current_time;
+                    current_time = std::chrono::system_clock::now();
+                    seconds = std::chrono::duration_cast<std::chrono::seconds>( current_time.time_since_epoch() );
+                    epoch_ss.clear();
+                    epoch_ss << seconds.count();
+                    std::string epoch_str = epoch_ss.str();
+
+
+                    json11::Json nodes_json = json11::Json::array {
+                      json11::Json::object { 
+                        { "uid", "1" },
+                        { "cluster", 0 },
+                        { "coordinator", 1 },
+                        { "neighbor_count", 4 },
+                        { "designation", "root" },
+                        { "comm_techs", json11::Json::array { "WiFi" } },
+                        { "update_timestamp", epoch_str }
+                      },
+                      json11::Json::object { 
+                        { "uid", "2" },
+                        { "cluster", 0 },
+                        { "coordinator", 1 },
+                        { "neighbor_count", 4 },
+                        { "designation", "node" },
+                        { "comm_techs", json11::Json::array { "WiFi" } },
+                        { "update_timestamp", epoch_str }
+                      },
+                      json11::Json::object { 
+                        { "uid", "3" },
+                        { "cluster", 0 },
+                        { "coordinator", 1 },
+                        { "neighbor_count", 6 },
+                        { "designation", "coordinator" },
+                        { "comm_techs", json11::Json::array { "WiFi", "LoRa" } },
+                        { "update_timestamp", epoch_str }
+                      },
+                      json11::Json::object { 
+                        { "uid", "6" },
+                        { "cluster", 0 },
+                        { "coordinator", 0 },
+                        { "neighbor_count", 4 },
+                        { "designation", "node" },
+                        { "comm_techs", json11::Json::array { "WiFi" } },
+                        { "update_timestamp", epoch_str }
+                      }
+                    };
+
+                    data = nodes_json.dump();
+
+                    break;
+                  }
+
+                  case QUERY_TYPE: {	
+
+                    json11::Json::object msg_obj;
+
+                    for(int idx = 1; idx <= 6; idx++) {
+                      int reading = rand() % ( 74 - 68 ) + 68;
+
+                      // Move to utility header (will be used in message class and command class
+                      std::stringstream epoch_ss;
+                      std::chrono::seconds seconds;
+                      std::chrono::time_point<std::chrono::system_clock> current_time;
+                      current_time = std::chrono::system_clock::now();
+                      seconds = std::chrono::duration_cast<std::chrono::seconds>( current_time.time_since_epoch() );
+                      epoch_ss.clear();
+                      epoch_ss << seconds.count();
+                      std::string epoch_str = epoch_ss.str();
+
+                      json11::Json reading_json = json11::Json::object({
+                        { "reading", reading },
+                        { "timestamp", epoch_str }
+                      });
+
+                      std::string r_data = reading_json.dump();
+
+                      class Message msg( std::to_string(idx), command, phase, r_data, nonce );
+
+                      std::string msg_pack = msg.get_pack();
+
+                      if(idx == 6) {
+                        int include_con = rand() % 100;
+                        if(include_con < 23) {
+                          msg_obj[std::to_string(idx)] = "";
+                          break;
+                        }
+                      }
+
+
+                      msg_obj[std::to_string(idx)] = msg_pack;
+
+                    }
+
+
+                    json11::Json msg_json = json11::Json::object(msg_obj);
+                    data.append(msg_json.dump());
+
+                    break;
+                  }
+                  default: {
+                    break;
+                  }
 
 			}
 			
@@ -246,161 +233,136 @@
 		    sleep( 5 );
 	    } while ( true );
 	}
->>>>>>> 5524632f
 
     public:
         Direct() {}
         Direct(Options *options) {
-	    std::cout << "Creating direct instance.\n";
-            this->port = options->port;
-            this->peer_IP = options->peer_IP;
-            this->peer_port = options->peer_port;
-	    this->control = options->is_control;
+        std::cout << "Creating direct instance.\n";
+        this->port = options->port;
+        this->peer_IP = options->peer_IP;
+        this->peer_port = options->peer_port;
+        this->control = options->is_control;
 
 	    if (options->is_control) {
-		std::cout << "[Direct] Creating control socket\n";
-
-		this->context = new zmq::context_t(1);
-
-		switch (options->operation) {
-		    case SERVER: {
-			//this->socket = new zmq::socket_t(*this->context, ZMQ_STREAM);
-			this->socket = new zmq::socket_t(*this->context, ZMQ_REP);
-			this->item.socket = *this->socket;
-			this->item.events = ZMQ_POLLIN;
-			std::cout << "[Control] Setting up connection on port " << options->port << "... PID: " << getpid() << "\n\n";
-			this->instantiate_connection = true;
-			this->socket->bind("tcp://*:" + options->port); 
-			break;
-		    }
-		    case CLIENT: {
-			//this->socket = new zmq::socket_t(*this->context, ZMQ_STREAM);
-			this->socket = new zmq::socket_t(*this->context, ZMQ_REQ);
-			this->item.socket = *this->socket;
-			this->item.events = ZMQ_POLLIN;
-			std::cout << "[Direct Control Client] Connecting to: " << options->peer_IP << ":" << options->peer_port << "\n\n";
-			this->socket->connect("tcp://" + options->peer_IP + ":" + options->peer_port);
-			this->instantiate_connection = false;
-			break;
-		    }
-		}
-		return;
+        std::cout << "[Direct] Creating control socket\n";
+
+        this->context = new zmq::context_t(1);
+
+        switch (options->operation) {
+            case SERVER: {
+              //this->socket = new zmq::socket_t(*this->context, ZMQ_STREAM);
+              this->socket = new zmq::socket_t(*this->context, ZMQ_REP);
+              this->item.socket = *this->socket;
+              this->item.events = ZMQ_POLLIN;
+              std::cout << "[Control] Setting up connection on port " << options->port << "... PID: " << getpid() << "\n\n";
+              this->instantiate_connection = true;
+              this->socket->bind("tcp://*:" + options->port); 
+              break;
+            }
+            case CLIENT: {
+              //this->socket = new zmq::socket_t(*this->context, ZMQ_STREAM);
+              this->socket = new zmq::socket_t(*this->context, ZMQ_REQ);
+              this->item.socket = *this->socket;
+              this->item.events = ZMQ_POLLIN;
+              std::cout << "[Direct Control Client] Connecting to: " << options->peer_IP << ":" << options->peer_port << "\n\n";
+              this->socket->connect("tcp://" + options->peer_IP + ":" + options->peer_port);
+              this->instantiate_connection = false;
+              break;
+            }
+	    	}
+		    return;
 	    }
 	    std::cout << "[Direct] Creating normal socket\n";
 	    this->c_pid = fork();
 	    switch (this->c_pid) {
-		case -1:
-		    std::cout << "Error creating child process\n";
-		    return;
-		case 0:
-		    sleep(1);
-		    std::cout << "[Direct] The child id is " << getpid() << "\n";
-		    this->context = new zmq::context_t(1);
-
-<<<<<<< HEAD
-		    switch (options->operation) {
-			case SERVER: {
-			    //this->socket = new zmq::socket_t(*this->context, ZMQ_STREAM);
-			    this->socket = new zmq::socket_t(*this->context, ZMQ_REP);
-			    this->item.socket = *this->socket;
-			    this->item.events = ZMQ_POLLIN;
-			    std::cout << "[Direct] Setting up connection on port " << options->port << "... PID: " << getpid() << "\n\n";
-			    this->instantiate_connection = true;
-			    this->socket->bind("tcp://*:" + options->port);
-
-			    handle_messaging();
-			    CommandType command = INFORMATION_TYPE;
-			    int phase = 0;
-			    std::string node_id = "00-00-00-00-00";
-			    std::string data = "OK";
-			    unsigned int nonce = 998;
-			    Message message(node_id, command, phase, data, nonce);
-
-			    while (1) {
-				std::string req = this->serve();
-				if (req != "") {
-				    data = "OK";
-				    Message eof_message(node_id, command, phase, data, nonce);
-				    Message msg_req(req);
-				    if (msg_req.get_data() == "SHUTDOWN") {
-					this->shutdown();
-					this->send(&eof_message);
-					break;
-				    } else {
-					this->send(&message);
-				    }
-				}
-				sleep(2);
-			    }
-			    break;
-			}
-			case CLIENT: {
-			    //this->socket = new zmq::socket_t(*this->context, ZMQ_STREAM);
-			    this->socket = new zmq::socket_t(*this->context, ZMQ_REQ);
-			    std::cout << "[Direct] Connecting..." << "\n\n";
-			    this->socket->connect("tcp://" + options->peer_IP + ":" + options->peer_port);
-			    this->instantiate_connection = false;
-			    break;
-			}
-		    }
-		    return;
-		default:
-		    std::cout << "This parent process id is " << getpid() << " not EXITING\n";
-		    //exit(0);
-		    return;
-	    }
-            
-=======
+		    case -1:
+          std::cout << "Error creating child process\n";
+          return;
+        case 0:
+            sleep(1);
+            std::cout << "[Direct] The child id is " << getpid() << "\n";
             this->context = new zmq::context_t(1);
-
+          
             switch (options->operation) {
-                case SERVER:
-                    this->socket = new zmq::socket_t(*this->context, ZMQ_REP);
-                    std::cout << "Serving..." << "\n\n";
-                    this->instantiate_connection = true;
-                    this->socket->bind("tcp://*:" + options->port);
-                    // this->socket->bind("tcp://" + options->IP + ":" + options->port);
-                    this->serve();
-                    break;
-                case CLIENT:
-                    this->socket = new zmq::socket_t(*this->context, ZMQ_REQ);
-                    std::cout << "Connecting..." << "\n\n";
-                    std::cout << "tcp://" + options->peer_IP + ":" + options->peer_port << '\n';
-                    this->socket->connect("tcp://" + options->peer_IP + ":" + options->peer_port);
-                    this->instantiate_connection = false;
-                    this->send();
-                    break;
+              case SERVER: {
+                //this->socket = new zmq::socket_t(*this->context, ZMQ_STREAM);
+                this->socket = new zmq::socket_t(*this->context, ZMQ_REP);
+                this->item.socket = *this->socket;
+                this->item.events = ZMQ_POLLIN;
+                std::cout << "[Direct] Setting up connection on port " << options->port << "... PID: " << getpid() << "\n\n";
+                this->instantiate_connection = true;
+                this->socket->bind("tcp://*:" + options->port);
+
+                handle_messaging();
+                CommandType command = INFORMATION_TYPE;
+                int phase = 0;
+                std::string node_id = "00-00-00-00-00";
+                std::string data = "OK";
+                unsigned int nonce = 998;
+                Message message(node_id, command, phase, data, nonce);
+
+                while (1) {
+                    std::string req = this->serve();
+                    if (req != "") {
+                        data = "OK";
+                        Message eof_message(node_id, command, phase, data, nonce);
+                        Message msg_req(req);
+                        if (msg_req.get_data() == "SHUTDOWN") {
+                          this->shutdown();
+                          this->send(&eof_message);
+                          break;
+                        } else {
+                          this->send(&message);
+                        }
+                    }
+                    sleep(2);
+                  }
+                  break;
+              }
+              case CLIENT: {
+                //this->socket = new zmq::socket_t(*this->context, ZMQ_STREAM);
+                this->socket = new zmq::socket_t(*this->context, ZMQ_REQ);
+                std::cout << "[Direct] Connecting..." << "\n\n";
+                this->socket->connect("tcp://" + options->peer_IP + ":" + options->peer_port);
+                this->instantiate_connection = false;
+                break;
+              }
             }
->>>>>>> 5524632f
+            return;
+            default:
+                std::cout << "This parent process id is " << getpid() << " not EXITING\n";
+                //exit(0);
+                return;
+              }
         }
         void whatami() {
             std::cout << "I am a Direct implementation." << '\n';
         }
 
-	//Message * serve(){
-	std::string serve(){
-	    do {
-		if (zmq_poll(&this->item, 1, 100) >= 0) {
-		    if (this->item.revents == 0) {
-			return "";
-		    }
-		    std::cout << "[Direct] Receiving... PID: " << getpid() << '\n';
-		    zmq::message_t request;
-		    this->socket->recv(&request);
-
-		    std::string req = std::string(static_cast<char *>(request.data()), request.size());
-
-		    std::cout << "[Direct] Received: " << req << "\n";
-
-		    //Message recv_message(req);
-		    //std::cout << "[Direct] WITHIN, id: " << recv_message.get_node_id() << "\n";
-
-		    return req;
-		    //return &recv_message;
-		} else {
-		    std::cout << "Code: " << zmq_errno() << " message: " << zmq_strerror(zmq_errno()) << "\n";
-		    exit(1);
-		}
+    //Message * serve(){
+    std::string serve(){
+        do {
+      if (zmq_poll(&this->item, 1, 100) >= 0) {
+          if (this->item.revents == 0) {
+        return "";
+          }
+          std::cout << "[Direct] Receiving... PID: " << getpid() << '\n';
+          zmq::message_t request;
+          this->socket->recv(&request);
+
+          std::string req = std::string(static_cast<char *>(request.data()), request.size());
+
+          std::cout << "[Direct] Received: " << req << "\n";
+
+          //Message recv_message(req);
+          //std::cout << "[Direct] WITHIN, id: " << recv_message.get_node_id() << "\n";
+
+          return req;
+          //return &recv_message;
+      } else {
+          std::cout << "Code: " << zmq_errno() << " message: " << zmq_strerror(zmq_errno()) << "\n";
+          exit(1);
+      }
 	    } while ( true );
 	}
 
