#ifndef CONNECTION_HPP
#define CONNECTION_HPP

#include <unistd.h>
#include <vector>
#include <fstream>

#include "zmq.hpp"

#include "utility.hpp"
#include "message.hpp"

// Includes to be moved to commands
#include "json11.hpp" // JSON handling
#include <time.h> // Random reading
#include <chrono> // Timestamp


class Connection {
    protected:
        bool active;
        bool instantiate_connection;

<<<<<<< HEAD
        // each connection should have two named pipes
        bool data_available;

        pid_t c_pid;
=======
        std::string peer_name;

        std::fstream pipe;
        std::string pipe_name;
        unsigned long message_sequence;
    	pid_t c_pid;
>>>>>>> 865d83dd

    public:
        virtual void whatami() = 0;
<<<<<<< HEAD
        //virtual Message * recv() = 0;
        virtual std::string recv() = 0;
        virtual void send(Message *) = 0;
=======
        virtual std::string recv(int flag = 0) = 0;
        virtual void send(Message *) = 0;
        virtual void send(const char * message) = 0;
>>>>>>> 865d83dd
        virtual void shutdown() = 0;

        bool get_status() {
            return this->active;
        }

        std::string get_pipe_name() {
            return this->pipe_name;
        }

<<<<<<< HEAD
=======
        bool create_pipe() {
            if (this->peer_name == "") {
                return false;
            }

            std::string filename = this->peer_name + ".pipe";

            this->pipe_name = filename;
            this->pipe.open(filename, std::fstream::in | std::fstream::out);

            if( this->pipe.fail() ){
                this->pipe.close();
                return false;
            }

            return true;
        }

        bool write_to_pipe(std::string message) {
            if ( !this->pipe.is_open() ) {
                return false;
            }

            this->pipe.write( message.c_str(), message.size() );
            return true;
        }

        std::string read_from_pipe() {
            if ( !this->pipe.is_open() ) {
                return "";
            }

            std::string raw_message;
            std::getline(this->pipe, raw_message);

            return raw_message;
        }

>>>>>>> 865d83dd
        void unspecial() {
            std::cout << "I am calling an unspecialized function." << '\n';
        }

};

class Direct : public Connection {
    private:
        bool control;

        std::string port;
        std::string peer_IP;
        std::string peer_port;

        zmq::context_t *context;
        zmq::socket_t *socket;
        zmq::pollitem_t item;
<<<<<<< HEAD

       //  void recv() {
       //      srand(time(NULL));
       //      do {
       //          std::cout << "Receiving..." << '\n';
       //          zmq::message_t request;
       //          this->socket->recv( &request );
       //
       //          std::string req_raw( static_cast< char * >( request.data() ), request.size() );
       //          class Message req_message( req_raw );
       //          std::cout << req_raw << "\n" << req_message.get_data() << "\n\n";
       //
       //          std::string node_id = "1";
       //          CommandType command = req_message.get_command();
       //          int phase = req_message.get_phase() + 1;
       //          std::string data;
       //          unsigned int nonce = req_message.get_nonce() + 1;
       //
       //          switch(req_message.get_command()) {
       //              case INFORMATION_TYPE: {
       //                  // Move to utility header (will be used in message class and command class
       //                  std::stringstream epoch_ss;
       //                  std::chrono::seconds seconds;
       //                  std::chrono::time_point<std::chrono::system_clock> current_time;
       //                  current_time = std::chrono::system_clock::now();
       //                  seconds = std::chrono::duration_cast<std::chrono::seconds>( current_time.time_since_epoch() );
       //                  epoch_ss.clear();
       //                  epoch_ss << seconds.count();
       //                  std::string epoch_str = epoch_ss.str();
       //
       //
       //                  json11::Json nodes_json = json11::Json::array {
       //                      json11::Json::object {
       //                          { "uid", "1" },
       //                          { "cluster", 0 },
       //                          { "coordinator", 1 },
       //                          { "neighbor_count", 4 },
       //                          { "designation", "root" },
       //                          { "comm_techs", json11::Json::array { "WiFi" } },
       //                          { "update_timestamp", epoch_str }
       //                      },
       //                      json11::Json::object {
       //                          { "uid", "2" },
       //                          { "cluster", 0 },
       //                          { "coordinator", 1 },
       //                          { "neighbor_count", 4 },
       //                          { "designation", "node" },
       //                          { "comm_techs", json11::Json::array { "WiFi" } },
       //                          { "update_timestamp", epoch_str }
       //                      },
       //                      json11::Json::object {
       //                          { "uid", "3" },
       //                          { "cluster", 0 },
       //                          { "coordinator", 1 },
       //                          { "neighbor_count", 6 },
       //                          { "designation", "coordinator" },
       //                          { "comm_techs", json11::Json::array { "WiFi", "LoRa" } },
       //                          { "update_timestamp", epoch_str }
       //                      },
       //                      json11::Json::object {
       //                          { "uid", "6" },
       //                          { "cluster", 0 },
       //                          { "coordinator", 0 },
       //                          { "neighbor_count", 4 },
       //                          { "designation", "node" },
       //                          { "comm_techs", json11::Json::array { "WiFi" } },
       //                          { "update_timestamp", epoch_str }
       //                      }
       //                  };
       //
       //                  data = nodes_json.dump();
       //
       //                  break;
       //              }
       //
       //              case QUERY_TYPE: {
       //
       //                  json11::Json::object msg_obj;
       //
       //                  for(int idx = 1; idx <= 6; idx++) {
       //                      int reading = rand() % ( 74 - 68 ) + 68;
       //
       //                      // Move to utility header (will be used in message class and command class
       //                      std::stringstream epoch_ss;
       //                      std::chrono::seconds seconds;
       //                      std::chrono::time_point<std::chrono::system_clock> current_time;
       //                      current_time = std::chrono::system_clock::now();
       //                      seconds = std::chrono::duration_cast<std::chrono::seconds>( current_time.time_since_epoch() );
       //                      epoch_ss.clear();
       //                      epoch_ss << seconds.count();
       //                      std::string epoch_str = epoch_ss.str();
       //
       //                      json11::Json reading_json = json11::Json::object({
       //                          { "reading", reading },
       //                          { "timestamp", epoch_str }
       //                      });
       //                      std::string r_data = reading_json.dump();
       //
       //                      class Message msg( std::to_string(idx), command, phase, r_data, nonce );
       //                      std::string msg_pack = msg.get_pack();
       //
       //                      if(idx == 6) {
       //                          int include_con = rand() % 100;
       //                          if(include_con < 23) {
       //                              msg_obj[std::to_string(idx)] = "";
       //                              break;
       //                          }
       //                      }
       //
       //                      msg_obj[std::to_string(idx)] = msg_pack;
       //
       //                  }
       //
       //
       //                  json11::Json msg_json = json11::Json::object(msg_obj);
       //                  data.append(msg_json.dump());
       //
       //                  break;
       //              }
       //              default: {
       //                  break;
       //              }
       //          }
       //
       //          // Send message up to Node to handle the command Request
       //          // Wait for command response from Node
       //          // Send command response
       //
       //          class Message rep_message( node_id, command, phase, data, nonce );
       //
       //          std::string response = rep_message.get_pack();
       //
       //          zmq::message_t reply( response.size() );
       //          memcpy( reply.data(), response.c_str(), response.size() );
       //          this->socket->send( reply );
       //      } while ( true );
       //  }
       //
       //  void send(){
       //      do {
    	// 	    std::cout << "Sending..." << '\n';
       //
    	// 	    std::string node_id = "1";
       //  	    CommandType command = QUERY_TYPE;
    	// 	    int phase = 0;
    	// 	    std::string data = "Request.";
    	// 	    unsigned int nonce = 0;
       //
    	// 	    class Message req_message( node_id, command, phase, data, nonce );
    	// 	    std::string req = req_message.get_pack();
       //
    	// 	    zmq::message_t request( req.size() );
    	// 	    memcpy( request.data(), req.c_str(), req.size() );
    	// 	    this->socket->send( request );
       //
    	// 	    // Send message up to Node to handle the command Request
    	// 	    // Wait for command response from Node
    	// 	    // Send command response
    	// 	    zmq::message_t reply;
    	// 	    this->socket->recv( &reply );
       //
    	// 	    //std::cout << std::string( static_cast< char * >( reply.data() ), reply.size() ) << "\n\n";
    	// 	    std::string rep_raw( static_cast< char * >( reply.data() ), reply.size() );
    	// 	    class Message rep_message( rep_raw );
    	// 	    std::cout << rep_raw << "\n" << rep_message.get_data() << "\n\n";
    	// 	    sleep( 5 );
	   //     } while ( true );
	   // }

    public:
        Direct() {}
        Direct(Options *options) {
            std::cout << "Creating direct instance.\n";
            this->port = options->port;
            this->peer_IP = options->peer_IP;
            this->peer_port = options->peer_port;
            this->control = options->is_control;

            if (options->is_control) {
                std::cout << "[Direct] Creating control socket\n";
                this->context = new zmq::context_t(1);

                switch (options->operation) {
                    case SERVER: {
                        //this->socket = new zmq::socket_t(*this->context, ZMQ_STREAM);
                        this->socket = new zmq::socket_t(*this->context, ZMQ_REP);
                        this->item.socket = *this->socket;
                        this->item.events = ZMQ_POLLIN;
                        std::cout << "[Control] Setting up connection on port " << options->port << "... PID: " << getpid() << "\n\n";
                        this->instantiate_connection = true;
                        this->socket->bind("tcp://*:" + options->port);
                        break;
                    }
                    case CLIENT: {
                        //this->socket = new zmq::socket_t(*this->context, ZMQ_STREAM);
                        this->socket = new zmq::socket_t(*this->context, ZMQ_REQ);
                        this->item.socket = *this->socket;
                        this->item.events = ZMQ_POLLIN;
                        std::cout << "[Direct Control Client] Connecting to: " << options->peer_IP << ":" << options->peer_port << "\n\n";
                        this->socket->connect("tcp://" + options->peer_IP + ":" + options->peer_port);
                        this->instantiate_connection = false;
                        break;
                    }
                }
                return;
            }

            std::cout << "[Direct] Creating normal socket\n";
            this->c_pid = fork();

            switch (this->c_pid) {
                case -1: {
                    std::cout << "Error creating child process\n";
                    return;
                }
                case 0: {
                    sleep(1);
                    std::cout << "[Direct] The child id is " << getpid() << "\n";
                    this->context = new zmq::context_t(1);

                    switch (options->operation) {
                        case SERVER: {
                            //this->socket = new zmq::socket_t(*this->context, ZMQ_STREAM);
                            this->socket = new zmq::socket_t(*this->context, ZMQ_REP);
                            this->item.socket = *this->socket;
                            this->item.events = ZMQ_POLLIN;
                            std::cout << "[Direct] Setting up connection on port " << options->port << "... PID: " << getpid() << "\n\n";
                            this->instantiate_connection = true;
                            this->socket->bind("tcp://*:" + options->port);

                            handle_messaging();
                            CommandType command = INFORMATION_TYPE;
                            int phase = 0;
                            std::string node_id = "00-00-00-00-00";
                            std::string data = "OK";
                            unsigned int nonce = 998;
                            Message message(node_id, command, phase, data, nonce);

                            while (1) {
                                std::string req = this->recv();
                                if (req != "") {
                                    data = "OK";
                                    Message eof_message(node_id, command, phase, data, nonce);
                                    Message msg_req(req);
                                    if (msg_req.get_data() == "SHUTDOWN") {
                                        this->shutdown();
                                        this->send(&eof_message);
                                        break;
                                    } else {
                                        this->send(&message);
                                    }
                                }
                                sleep(2);
                            }
                            break;
                        }
                        case CLIENT: {
                            //this->socket = new zmq::socket_t(*this->context, ZMQ_STREAM);
                            this->socket = new zmq::socket_t(*this->context, ZMQ_REQ);
                            std::cout << "[Direct] Connecting..." << "\n\n";
                            this->socket->connect("tcp://" + options->peer_IP + ":" + options->peer_port);
                            this->instantiate_connection = false;
                            break;
                        }
                    }
                    return;
                }
                default: {
                    std::cout << "This parent process id is " << getpid() << " not EXITING\n";
                    //exit(0);
                    return;
                }
            }
        }
        void whatami() {
            std::cout << "I am a Direct implementation." << '\n';
        }

        //Message * recv(){
        std::string recv(){
            do {
                if (zmq_poll(&this->item, 1, 100) >= 0) {
                    if (this->item.revents == 0) {
                        return "";
                    }
                    std::cout << "[Direct] Receiving... PID: " << getpid() << '\n';
                    zmq::message_t request;
                    this->socket->recv(&request);

                    std::string req = std::string(static_cast<char *>(request.data()), request.size());

                    std::cout << "[Direct] Received: " << req << "\n";

                    //Message recv_message(req);
                    //std::cout << "[Direct] WITHIN, id: " << recv_message.get_node_id() << "\n";

                    return req;
                    //return &recv_message;
                } else {
                    std::cout << "Code: " << zmq_errno() << " message: " << zmq_strerror(zmq_errno()) << "\n";
                    exit(1);
                }
            } while ( true );
    	}

    	void send(Message * msg) {
    	    std::cout << "[Direct] Sending..." << '\n';
    	    std::string msg_pack = msg->get_pack();
    	    zmq::message_t request(msg_pack.size());
    	    memcpy(request.data(), msg_pack.c_str(), msg_pack.size());
    	    this->socket->send(request);
    	    std::cout << "[Direct] Sent: " << msg_pack << '\n';
        }

    	void shutdown() {
    	    std::cout << "Shutting down socket and context\n";
    	    zmq_close(this->socket);
    	    zmq_ctx_destroy(this->context);
    	}

    	void handle_messaging() {
            CommandType command = INFORMATION_TYPE;
            int phase = 0;
            std::string node_id = "00-00-00-00-00";
            std::string data = "OK";
            unsigned int nonce = 998;
            Message message(node_id, command, phase, data, nonce);

            while (1) {
                std::string req = this->recv();
                if (req != "") {
                    data = "OK";
                    Message eof_message(node_id, command, phase, data, nonce);
                    Message msg_req(req);
                    if (msg_req.get_data() == "SHUTDOWN") {
                        this->shutdown();
                        this->send(&eof_message);
                        exit(0);
                        //break;
                    } else {
                        this->send(&message);
                    }
                }
                sleep(2);
            }
    	}
};

class StreamBridge : public Connection {
    private:
        bool control;

        std::string port;
        std::string peer_IP;
        std::string peer_port;

	void *context;
	void *socket;

	uint8_t id[256];
	size_t id_size = 256;
=======
>>>>>>> 865d83dd

    public:
        Direct() {}
        Direct(Options *options) {
<<<<<<< HEAD
            std::cout << "Creating StreamBridge instance.\n";
=======

            std::cout << "== [Connection] Creating direct instance.\n";

>>>>>>> 865d83dd
            this->port = options->port;
            this->peer_IP = options->peer_IP;
            this->peer_port = options->peer_port;
            this->control = options->is_control;

<<<<<<< HEAD
            if (options->is_control) {
                std::cout << "[Direct] Creating control socket\n";
                this->context = zmq_ctx_new();// add 1 or no

                switch (options->operation) {
                    case SERVER: {
                        this->socket = zmq_socket(this->context, ZMQ_STREAM);
                        //this->item.socket = *this->socket;
                        //this->item.events = ZMQ_POLLIN;
                        std::cout << "[Control] Setting up connection on port " << options->port << "... PID: " << getpid() << "\n\n";
                        this->instantiate_connection = true;
                        zmq_bind(this->socket, "tcp://*:" + options->port);
                        break;
                    }
                    case CLIENT: {
                        ////this->socket = new zmq::socket_t(*this->context, ZMQ_STREAM);
                        //this->socket = new zmq::socket_t(*this->context, ZMQ_REQ);
                        //this->item.socket = *this->socket;
                        //this->item.events = ZMQ_POLLIN;
                        //std::cout << "[Direct Control Client] Connecting to: " << options->peer_IP << ":" << options->peer_port << "\n\n";
                        //this->socket->connect("tcp://" + options->peer_IP + ":" + options->peer_port);
                        //this->instantiate_connection = false;
                        break;
                    }
                }
                return;
            }

            //std::cout << "[StreamBridge] Creating normal socket\n";
            //this->c_pid = fork();

            //switch (this->c_pid) {
            //    case -1: {
            //        std::cout << "Error creating child process\n";
            //        return;
            //    }
            //    case 0: {
            //        sleep(1);
            //        std::cout << "[Direct] The child id is " << getpid() << "\n";
            //        this->context = new zmq::context_t(1);

            //        switch (options->operation) {
            //            case SERVER: {
            //                //this->socket = new zmq::socket_t(*this->context, ZMQ_STREAM);
            //                this->socket = new zmq::socket_t(*this->context, ZMQ_REP);
            //                this->item.socket = *this->socket;
            //                this->item.events = ZMQ_POLLIN;
            //                std::cout << "[Direct] Setting up connection on port " << options->port << "... PID: " << getpid() << "\n\n";
            //                this->instantiate_connection = true;
            //                this->socket->bind("tcp://*:" + options->port);

            //                handle_messaging();
            //                CommandType command = INFORMATION_TYPE;
            //                int phase = 0;
            //                std::string node_id = "00-00-00-00-00";
            //                std::string data = "OK";
            //                unsigned int nonce = 998;
            //                Message message(node_id, command, phase, data, nonce);

            //                while (1) {
            //                    std::string req = this->recv();
            //                    if (req != "") {
            //                        data = "OK";
            //                        Message eof_message(node_id, command, phase, data, nonce);
            //                        Message msg_req(req);
            //                        if (msg_req.get_data() == "SHUTDOWN") {
            //                            this->shutdown();
            //                            this->send(&eof_message);
            //                            break;
            //                        } else {
            //                            this->send(&message);
            //                        }
            //                    }
            //                    sleep(2);
            //                }
            //                break;
            //            }
            //            case CLIENT: {
            //                //this->socket = new zmq::socket_t(*this->context, ZMQ_STREAM);
            //                this->socket = new zmq::socket_t(*this->context, ZMQ_REQ);
            //                std::cout << "[Direct] Connecting..." << "\n\n";
            //                this->socket->connect("tcp://" + options->peer_IP + ":" + options->peer_port);
            //                this->instantiate_connection = false;
            //                break;
            //            }
            //        }
            //        return;
            //    }
            //    default: {
            //        std::cout << "This parent process id is " << getpid() << " not EXITING\n";
            //        //exit(0);
            //        return;
            //    }
            //}
        }
        void whatami() {
            std::cout << "I am a Direct implementation." << '\n';
        }

        //Message * recv(){
        std::string recv(){
            //do {
		char buffer[512];
		memset(buffer, '\0', 512);

		// CHANGE THE 14
		size_t msg_size = zmq_recv(this->socket, buffer, 14, 0);
		std::cout << "Received: " << buffer << "\n";
		memset(buffer, '\0', 512);
		msg_size = zmq_recv(this->socket, buffer, 14, 0);
		std::cout << "Received: " << buffer << "\n";
		memset(buffer, '\0', 512);
		msg_size = zmq_recv(this->socket, buffer, 14, 0);
		std::cout << "Received: " << buffer << "\n";

		return buffer;

                //if (zmq_poll(&this->item, 1, 100) >= 0) {
                //    if (this->item.revents == 0) {
                //        return "";
                //    }
                //    std::cout << "[Direct] Receiving... PID: " << getpid() << '\n';
                //    zmq::message_t request;
                //    this->socket->recv(&request);

                //    std::string req = std::string(static_cast<char *>(request.data()), request.size());

                //    std::cout << "[Direct] Received: " << req << "\n";

                //    //Message recv_message(req);
                //    //std::cout << "[Direct] WITHIN, id: " << recv_message.get_node_id() << "\n";

                //    return req;
                //    //return &recv_message;
                //} else {
                //    std::cout << "Code: " << zmq_errno() << " message: " << zmq_strerror(zmq_errno()) << "\n";
                //    exit(1);
                //}
            //} while ( true );
    	}

    	void send(Message * msg) {
    	    std::cout << "[StreamBridge] Sending..." << '\n';
	    char * response = "qwer";
	    zmq_send(this->socket, id, id_size, ZMQ_SNDMORE);
	    zmq_send(this->socket, response, strlen(response), ZMQ_SNDMORE);
	    std::cout << "Sent ID followed by result.\n";

    	    //std::cout << "[Direct] Sending..." << '\n';
    	    //std::string msg_pack = msg->get_pack();
    	    //zmq::message_t request(msg_pack.size());
    	    //memcpy(request.data(), msg_pack.c_str(), msg_pack.size());
    	    //this->socket->send(request);
    	    //std::cout << "[Direct] Sent: " << msg_pack << '\n';
        }

    	void shutdown() {
	    // possibly do the send 0 length message thing
    	    //std::cout << "Shutting down socket and context\n";
    	    //zmq_close(this->socket);
    	    //zmq_ctx_destroy(this->context);
    	}

    	void handle_messaging() {
            CommandType command = INFORMATION_TYPE;
            int phase = 0;
            std::string node_id = "00-00-00-00-00";
            std::string data = "OK";
            unsigned int nonce = 998;
            Message message(node_id, command, phase, data, nonce);

            while (1) {
                std::string req = this->recv();
                if (req != "") {
                    data = "OK";
                    Message eof_message(node_id, command, phase, data, nonce);
                    Message msg_req(req);
                    if (msg_req.get_data() == "SHUTDOWN") {
                        this->shutdown();
                        this->send(&eof_message);
                        exit(0);
                        //break;
                    } else {
                        this->send(&message);
                    }
                }
                sleep(2);
            }
    	}
};


class TCP : public Connection {
    private:
        bool control;

        std::string port;
        std::string peer_IP;
        std::string peer_port;

	int server_fd, new_socket, valread;
	struct sockaddr_in address;
	int opt = 1;
	int addrlen = sizeof(address);
	char buffer[1024] = {0};
	char * hello = "asdf";

    public:
        Direct() {}
        Direct(Options *options) {
            std::cout << "Creating TCP instance.\n";
            this->port = options->port;
            this->peer_IP = options->peer_IP;
            this->peer_port = options->peer_port;
            this->control = options->is_control;

            if (options->is_control) {
                std::cout << "[Direct] Creating control socket\n";

                switch (options->operation) {
                    case SERVER: {
                        //this->item.socket = *this->socket;
                        //this->item.events = ZMQ_POLLIN;
                        std::cout << "[Control] Setting up connection on port " << options->port << "... PID: " << getpid() << "\n\n";
                        this->instantiate_connection = true;
                        zmq_bind(this->socket, "tcp://*:" + options->port);
                        break;
                    }
                    case CLIENT: {
                        ////this->socket = new zmq::socket_t(*this->context, ZMQ_STREAM);
                        //this->socket = new zmq::socket_t(*this->context, ZMQ_REQ);
                        //this->item.socket = *this->socket;
                        //this->item.events = ZMQ_POLLIN;
                        //std::cout << "[Direct Control Client] Connecting to: " << options->peer_IP << ":" << options->peer_port << "\n\n";
                        //this->socket->connect("tcp://" + options->peer_IP + ":" + options->peer_port);
                        //this->instantiate_connection = false;
                        break;
                    }
                }
                return;
            }

            //std::cout << "[TCP] Creating normal socket\n";
            //this->c_pid = fork();

            //switch (this->c_pid) {
            //    case -1: {
            //        std::cout << "Error creating child process\n";
            //        return;
            //    }
            //    case 0: {
            //        sleep(1);
            //        std::cout << "[Direct] The child id is " << getpid() << "\n";
            //        this->context = new zmq::context_t(1);

            //        switch (options->operation) {
            //            case SERVER: {
            //                //this->socket = new zmq::socket_t(*this->context, ZMQ_STREAM);
            //                this->socket = new zmq::socket_t(*this->context, ZMQ_REP);
            //                this->item.socket = *this->socket;
            //                this->item.events = ZMQ_POLLIN;
            //                std::cout << "[Direct] Setting up connection on port " << options->port << "... PID: " << getpid() << "\n\n";
            //                this->instantiate_connection = true;
            //                this->socket->bind("tcp://*:" + options->port);

            //                handle_messaging();
            //                CommandType command = INFORMATION_TYPE;
            //                int phase = 0;
            //                std::string node_id = "00-00-00-00-00";
            //                std::string data = "OK";
            //                unsigned int nonce = 998;
            //                Message message(node_id, command, phase, data, nonce);

            //                while (1) {
            //                    std::string req = this->recv();
            //                    if (req != "") {
            //                        data = "OK";
            //                        Message eof_message(node_id, command, phase, data, nonce);
            //                        Message msg_req(req);
            //                        if (msg_req.get_data() == "SHUTDOWN") {
            //                            this->shutdown();
            //                            this->send(&eof_message);
            //                            break;
            //                        } else {
            //                            this->send(&message);
            //                        }
            //                    }
            //                    sleep(2);
            //                }
            //                break;
            //            }
            //            case CLIENT: {
            //                //this->socket = new zmq::socket_t(*this->context, ZMQ_STREAM);
            //                this->socket = new zmq::socket_t(*this->context, ZMQ_REQ);
            //                std::cout << "[Direct] Connecting..." << "\n\n";
            //                this->socket->connect("tcp://" + options->peer_IP + ":" + options->peer_port);
            //                this->instantiate_connection = false;
            //                break;
            //            }
            //        }
            //        return;
            //    }
            //    default: {
            //        std::cout << "This parent process id is " << getpid() << " not EXITING\n";
            //        //exit(0);
            //        return;
            //    }
            //}
=======
    	    if (options->is_control) {
        		std::cout << "== [Connection] Creating control socket\n";

        		this->context = new zmq::context_t(1);

        		switch (options->operation) {
                    case ROOT: {
                        std::cout << "== [Connection] Setting up REP socket on port " << options->port << "\n";
                        this->setup_rep_socket(options->port);
                        break;
                    }
                    case BRANCH: {
                        break;
                    }
                    case LEAF: {
                        std::cout << "== [Connection] Connecting REQ socket to " << options->peer_IP << ":" << options->peer_port << "\n";
                        this->setup_req_socket(options->peer_IP, options->peer_port);
                        break;
                    }
        		}

        		return;

    	    }

    	    std::cout << "== [Connection] Creating DIRECT connection thread\n";
    	    this->c_pid = fork();

    	    switch (this->c_pid) {
        		case -1: {
                    std::cout << "Error creating child process\n";
                    return;
                }

        		case 0: {
                    sleep(1);
                    std::cout << "== [Connection] Connection thread PID " << getpid() << "\n";
                    this->context = new zmq::context_t(1);

                    switch (options->operation) {
                        case ROOT: {
                            std::cout << "== [Connection] Setting up REP socket on port " << options->port << "\n";
                            // this->setup_rep_socket(options->port);

                            // handle_messaging();
                            break;
                        }
                        case BRANCH: {
                            break;
                        }
                        case LEAF: {
                            std::cout << "== [Connection] Connecting REQ socket to " << options->peer_IP << ":" << options->peer_port << "\n";
                            this->setup_req_socket(options->peer_IP, options->peer_port);

                            break;
                        }
                    }
                    return;
                }

        		default: {
                    return;
                }
    	    }

>>>>>>> 865d83dd
        }

        void whatami() {
            std::cout << "I am a Direct implementation." << '\n';
        }

<<<<<<< HEAD
        //Message * recv(){
        std::string recv(){
            //do {
		char buffer[512];
		memset(buffer, '\0', 512);

		// CHANGE THE 14
		size_t msg_size = zmq_recv(this->socket, buffer, 14, 0);
		std::cout << "Received: " << buffer << "\n";
		memset(buffer, '\0', 512);
		msg_size = zmq_recv(this->socket, buffer, 14, 0);
		std::cout << "Received: " << buffer << "\n";
		memset(buffer, '\0', 512);
		msg_size = zmq_recv(this->socket, buffer, 14, 0);
		std::cout << "Received: " << buffer << "\n";

		return buffer;

                //if (zmq_poll(&this->item, 1, 100) >= 0) {
                //    if (this->item.revents == 0) {
                //        return "";
                //    }
                //    std::cout << "[Direct] Receiving... PID: " << getpid() << '\n';
                //    zmq::message_t request;
                //    this->socket->recv(&request);

                //    std::string req = std::string(static_cast<char *>(request.data()), request.size());

                //    std::cout << "[Direct] Received: " << req << "\n";

                //    //Message recv_message(req);
                //    //std::cout << "[Direct] WITHIN, id: " << recv_message.get_node_id() << "\n";

                //    return req;
                //    //return &recv_message;
                //} else {
                //    std::cout << "Code: " << zmq_errno() << " message: " << zmq_strerror(zmq_errno()) << "\n";
                //    exit(1);
                //}
            //} while ( true );
    	}

    	void send(Message * msg) {
    	    std::cout << "[TCP] Sending..." << '\n';
	    char * response = "qwer";
	    zmq_send(this->socket, id, id_size, ZMQ_SNDMORE);
	    zmq_send(this->socket, response, strlen(response), ZMQ_SNDMORE);
	    std::cout << "Sent ID followed by result.\n";

    	    //std::cout << "[Direct] Sending..." << '\n';
    	    //std::string msg_pack = msg->get_pack();
    	    //zmq::message_t request(msg_pack.size());
    	    //memcpy(request.data(), msg_pack.c_str(), msg_pack.size());
    	    //this->socket->send(request);
    	    //std::cout << "[Direct] Sent: " << msg_pack << '\n';
        }

    	void shutdown() {
	    // possibly do the send 0 length message thing
    	    //std::cout << "Shutting down socket and context\n";
    	    //zmq_close(this->socket);
    	    //zmq_ctx_destroy(this->context);
    	}

    	void handle_messaging() {
            CommandType command = INFORMATION_TYPE;
            int phase = 0;
            std::string node_id = "00-00-00-00-00";
            std::string data = "OK";
            unsigned int nonce = 998;
            Message message(node_id, command, phase, data, nonce);

            while (1) {
                std::string req = this->recv();
                if (req != "") {
                    data = "OK";
                    Message eof_message(node_id, command, phase, data, nonce);
                    Message msg_req(req);
                    if (msg_req.get_data() == "SHUTDOWN") {
                        this->shutdown();
                        this->send(&eof_message);
                        exit(0);
                        //break;
                    } else {
                        this->send(&message);
                    }
                }
                sleep(2);
            }
=======
        void setup_rep_socket(std::string port) {
            this->socket = new zmq::socket_t(*this->context, ZMQ_REP);
            this->item.socket = *this->socket;
            this->item.events = ZMQ_POLLIN;
            this->instantiate_connection = true;
            this->socket->bind("tcp://*:" + port);
        }

        void setup_req_socket(std::string ip, std::string port) {
            this->socket = new zmq::socket_t(*this->context, ZMQ_REQ);
            this->item.socket = *this->socket;
            this->item.events = ZMQ_POLLIN;
            this->socket->connect("tcp://" + ip + ":" + port);
            this->instantiate_connection = false;
        }

    	void send(Message * message) {
    	    std::string msg_pack = message->get_pack();
    	    zmq::message_t request(msg_pack.size());
    	    memcpy(request.data(), msg_pack.c_str(), msg_pack.size());

    	    this->socket->send(request);

            std::cout << "== [Connection] Sent\n";
        }

        void send(const char * message) {
            zmq::message_t request(strlen(message));
            memcpy(request.data(), message, strlen(message));
            this->socket->send(request);

            std::cout << "== [Connection] Sent\n";
        }

        std::string recv(int flag){
            zmq::message_t message;
            this->socket->recv(&message, flag);
            std::string request = std::string(static_cast<char *>(message.data()), message.size());
            return request;
        }

    	void shutdown() {
    	    std::cout << "Shutting down socket and context\n";
    	    zmq_close(this->socket);
    	    zmq_ctx_destroy(this->context);
    	}

    	void handle_messaging() {

>>>>>>> 865d83dd
    	}
};


class Bluetooth : public Connection {
    public:
        void whatami() {
            std::cout << "I am a BLE implementation." << '\n';
        }

<<<<<<< HEAD
    	//Message * recv(){
    	std::string recv(){

            return "";
    	}

    	void send(Message * msg) {

    	}

    	void shutdown() {

    	}
=======
        void send(Message * msg) {
            msg->get_pack();
        }

        void send(const char * message) {
            std::cout << "[Connection] Sent: " << message << '\n';
        }

    	std::string recv(int flag){

            return "Message";
    	}

    	void shutdown() {

    	}
>>>>>>> 865d83dd
};

class LoRa : public Connection {
    public:
<<<<<<< HEAD
=======
        LoRa() {}
        LoRa(Options *options){
            switch (options->operation) {
                case ROOT:
                    std::cout << "Serving..." << "\n";
                    break;
                case BRANCH:
                    std::cout << "Serving..." << "\n";
                    break;
                case LEAF:
                    std::cout << "Connecting..." << "\n";
                    break;
            }
        }

>>>>>>> 865d83dd
        void whatami() {
            std::cout << "I am a LoRa implementation." << '\n';
        }

<<<<<<< HEAD
    	//Message * recv(){
    	std::string recv(){

            return "";
    	}

    	void send(Message * msg) {

=======
        void send(Message * msg) {
            msg->get_pack();

        }

        void send(const char * message) {
            std::cout << "[Connection] Sent: " << message << '\n';
        }

    	std::string recv(int flag){

            return "Message";
>>>>>>> 865d83dd
    	}

    	void shutdown() {

    	}
};

class Websocket : public Connection {
    public:
        void whatami() {
            std::cout << "I am a Websocket implementation." << '\n';
        }

<<<<<<< HEAD
    	//Message * recv(){
    	std::string recv(){

            return "";
    	}

    	void send(Message * msg) {

=======
        void send(Message * msg) {
            msg->get_pack();
        }

        void send(const char * message) {
            std::cout << "[Connection] Sent: " << message << '\n';
        }

    	std::string recv(int flag){

            return "Message";
>>>>>>> 865d83dd
    	}

    	void shutdown() {

    	}
};

inline Connection* ConnectionFactory(TechnologyType technology) {
    switch (technology) {
        case DIRECT_TYPE:
            return new Direct;
            break;
        case BLE_TYPE:
            return new Bluetooth;
            break;
        case LORA_TYPE:
            return new LoRa;
            break;
        case WEBSOCKET_TYPE:
            return new Websocket;
            break;
        case NONE:
            return NULL;
            break;
    }
    return NULL;
}

inline Connection* ConnectionFactory(TechnologyType technology, Options *options) {
    switch (technology) {
        case DIRECT_TYPE:
            return new Direct(options);
            break;
        case BLE_TYPE:
            return new Bluetooth();
            break;
        case LORA_TYPE:
            return new LoRa();
            break;
        case WEBSOCKET_TYPE:
            return new Websocket();
            break;
        case NONE:
            return NULL;
            break;
    }
    return NULL;
}

#endif<|MERGE_RESOLUTION|>--- conflicted
+++ resolved
@@ -9,43 +9,24 @@
 
 #include "utility.hpp"
 #include "message.hpp"
-
-// Includes to be moved to commands
-#include "json11.hpp" // JSON handling
-#include <time.h> // Random reading
-#include <chrono> // Timestamp
-
 
 class Connection {
     protected:
         bool active;
         bool instantiate_connection;
 
-<<<<<<< HEAD
-        // each connection should have two named pipes
-        bool data_available;
-
-        pid_t c_pid;
-=======
         std::string peer_name;
 
         std::fstream pipe;
         std::string pipe_name;
         unsigned long message_sequence;
     	pid_t c_pid;
->>>>>>> 865d83dd
 
     public:
         virtual void whatami() = 0;
-<<<<<<< HEAD
-        //virtual Message * recv() = 0;
-        virtual std::string recv() = 0;
-        virtual void send(Message *) = 0;
-=======
         virtual std::string recv(int flag = 0) = 0;
         virtual void send(Message *) = 0;
         virtual void send(const char * message) = 0;
->>>>>>> 865d83dd
         virtual void shutdown() = 0;
 
         bool get_status() {
@@ -56,8 +37,6 @@
             return this->pipe_name;
         }
 
-<<<<<<< HEAD
-=======
         bool create_pipe() {
             if (this->peer_name == "") {
                 return false;
@@ -96,7 +75,6 @@
             return raw_message;
         }
 
->>>>>>> 865d83dd
         void unspecial() {
             std::cout << "I am calling an unspecialized function." << '\n';
         }
@@ -114,216 +92,43 @@
         zmq::context_t *context;
         zmq::socket_t *socket;
         zmq::pollitem_t item;
-<<<<<<< HEAD
-
-       //  void recv() {
-       //      srand(time(NULL));
-       //      do {
-       //          std::cout << "Receiving..." << '\n';
-       //          zmq::message_t request;
-       //          this->socket->recv( &request );
-       //
-       //          std::string req_raw( static_cast< char * >( request.data() ), request.size() );
-       //          class Message req_message( req_raw );
-       //          std::cout << req_raw << "\n" << req_message.get_data() << "\n\n";
-       //
-       //          std::string node_id = "1";
-       //          CommandType command = req_message.get_command();
-       //          int phase = req_message.get_phase() + 1;
-       //          std::string data;
-       //          unsigned int nonce = req_message.get_nonce() + 1;
-       //
-       //          switch(req_message.get_command()) {
-       //              case INFORMATION_TYPE: {
-       //                  // Move to utility header (will be used in message class and command class
-       //                  std::stringstream epoch_ss;
-       //                  std::chrono::seconds seconds;
-       //                  std::chrono::time_point<std::chrono::system_clock> current_time;
-       //                  current_time = std::chrono::system_clock::now();
-       //                  seconds = std::chrono::duration_cast<std::chrono::seconds>( current_time.time_since_epoch() );
-       //                  epoch_ss.clear();
-       //                  epoch_ss << seconds.count();
-       //                  std::string epoch_str = epoch_ss.str();
-       //
-       //
-       //                  json11::Json nodes_json = json11::Json::array {
-       //                      json11::Json::object {
-       //                          { "uid", "1" },
-       //                          { "cluster", 0 },
-       //                          { "coordinator", 1 },
-       //                          { "neighbor_count", 4 },
-       //                          { "designation", "root" },
-       //                          { "comm_techs", json11::Json::array { "WiFi" } },
-       //                          { "update_timestamp", epoch_str }
-       //                      },
-       //                      json11::Json::object {
-       //                          { "uid", "2" },
-       //                          { "cluster", 0 },
-       //                          { "coordinator", 1 },
-       //                          { "neighbor_count", 4 },
-       //                          { "designation", "node" },
-       //                          { "comm_techs", json11::Json::array { "WiFi" } },
-       //                          { "update_timestamp", epoch_str }
-       //                      },
-       //                      json11::Json::object {
-       //                          { "uid", "3" },
-       //                          { "cluster", 0 },
-       //                          { "coordinator", 1 },
-       //                          { "neighbor_count", 6 },
-       //                          { "designation", "coordinator" },
-       //                          { "comm_techs", json11::Json::array { "WiFi", "LoRa" } },
-       //                          { "update_timestamp", epoch_str }
-       //                      },
-       //                      json11::Json::object {
-       //                          { "uid", "6" },
-       //                          { "cluster", 0 },
-       //                          { "coordinator", 0 },
-       //                          { "neighbor_count", 4 },
-       //                          { "designation", "node" },
-       //                          { "comm_techs", json11::Json::array { "WiFi" } },
-       //                          { "update_timestamp", epoch_str }
-       //                      }
-       //                  };
-       //
-       //                  data = nodes_json.dump();
-       //
-       //                  break;
-       //              }
-       //
-       //              case QUERY_TYPE: {
-       //
-       //                  json11::Json::object msg_obj;
-       //
-       //                  for(int idx = 1; idx <= 6; idx++) {
-       //                      int reading = rand() % ( 74 - 68 ) + 68;
-       //
-       //                      // Move to utility header (will be used in message class and command class
-       //                      std::stringstream epoch_ss;
-       //                      std::chrono::seconds seconds;
-       //                      std::chrono::time_point<std::chrono::system_clock> current_time;
-       //                      current_time = std::chrono::system_clock::now();
-       //                      seconds = std::chrono::duration_cast<std::chrono::seconds>( current_time.time_since_epoch() );
-       //                      epoch_ss.clear();
-       //                      epoch_ss << seconds.count();
-       //                      std::string epoch_str = epoch_ss.str();
-       //
-       //                      json11::Json reading_json = json11::Json::object({
-       //                          { "reading", reading },
-       //                          { "timestamp", epoch_str }
-       //                      });
-       //                      std::string r_data = reading_json.dump();
-       //
-       //                      class Message msg( std::to_string(idx), command, phase, r_data, nonce );
-       //                      std::string msg_pack = msg.get_pack();
-       //
-       //                      if(idx == 6) {
-       //                          int include_con = rand() % 100;
-       //                          if(include_con < 23) {
-       //                              msg_obj[std::to_string(idx)] = "";
-       //                              break;
-       //                          }
-       //                      }
-       //
-       //                      msg_obj[std::to_string(idx)] = msg_pack;
-       //
-       //                  }
-       //
-       //
-       //                  json11::Json msg_json = json11::Json::object(msg_obj);
-       //                  data.append(msg_json.dump());
-       //
-       //                  break;
-       //              }
-       //              default: {
-       //                  break;
-       //              }
-       //          }
-       //
-       //          // Send message up to Node to handle the command Request
-       //          // Wait for command response from Node
-       //          // Send command response
-       //
-       //          class Message rep_message( node_id, command, phase, data, nonce );
-       //
-       //          std::string response = rep_message.get_pack();
-       //
-       //          zmq::message_t reply( response.size() );
-       //          memcpy( reply.data(), response.c_str(), response.size() );
-       //          this->socket->send( reply );
-       //      } while ( true );
-       //  }
-       //
-       //  void send(){
-       //      do {
-    	// 	    std::cout << "Sending..." << '\n';
-       //
-    	// 	    std::string node_id = "1";
-       //  	    CommandType command = QUERY_TYPE;
-    	// 	    int phase = 0;
-    	// 	    std::string data = "Request.";
-    	// 	    unsigned int nonce = 0;
-       //
-    	// 	    class Message req_message( node_id, command, phase, data, nonce );
-    	// 	    std::string req = req_message.get_pack();
-       //
-    	// 	    zmq::message_t request( req.size() );
-    	// 	    memcpy( request.data(), req.c_str(), req.size() );
-    	// 	    this->socket->send( request );
-       //
-    	// 	    // Send message up to Node to handle the command Request
-    	// 	    // Wait for command response from Node
-    	// 	    // Send command response
-    	// 	    zmq::message_t reply;
-    	// 	    this->socket->recv( &reply );
-       //
-    	// 	    //std::cout << std::string( static_cast< char * >( reply.data() ), reply.size() ) << "\n\n";
-    	// 	    std::string rep_raw( static_cast< char * >( reply.data() ), reply.size() );
-    	// 	    class Message rep_message( rep_raw );
-    	// 	    std::cout << rep_raw << "\n" << rep_message.get_data() << "\n\n";
-    	// 	    sleep( 5 );
-	   //     } while ( true );
-	   // }
 
     public:
         Direct() {}
         Direct(Options *options) {
-            std::cout << "Creating direct instance.\n";
+            std::cout << "== [Connection] Creating direct instance.\n";
+
             this->port = options->port;
             this->peer_IP = options->peer_IP;
             this->peer_port = options->peer_port;
             this->control = options->is_control;
 
-            if (options->is_control) {
-                std::cout << "[Direct] Creating control socket\n";
-                this->context = new zmq::context_t(1);
-
-                switch (options->operation) {
-                    case SERVER: {
-                        //this->socket = new zmq::socket_t(*this->context, ZMQ_STREAM);
-                        this->socket = new zmq::socket_t(*this->context, ZMQ_REP);
-                        this->item.socket = *this->socket;
-                        this->item.events = ZMQ_POLLIN;
-                        std::cout << "[Control] Setting up connection on port " << options->port << "... PID: " << getpid() << "\n\n";
-                        this->instantiate_connection = true;
-                        this->socket->bind("tcp://*:" + options->port);
-                        break;
-                    }
-                    case CLIENT: {
-                        //this->socket = new zmq::socket_t(*this->context, ZMQ_STREAM);
-                        this->socket = new zmq::socket_t(*this->context, ZMQ_REQ);
-                        this->item.socket = *this->socket;
-                        this->item.events = ZMQ_POLLIN;
-                        std::cout << "[Direct Control Client] Connecting to: " << options->peer_IP << ":" << options->peer_port << "\n\n";
-                        this->socket->connect("tcp://" + options->peer_IP + ":" + options->peer_port);
-                        this->instantiate_connection = false;
-                        break;
-                    }
-                }
-                return;
-            }
-
-            std::cout << "[Direct] Creating normal socket\n";
-            this->c_pid = fork();
+	    if (options->is_control) {
+		std::cout << "== [Connection] Creating control socket\n";
+
+		this->context = new zmq::context_t(1);
+
+		switch (options->operation) {
+		    case ROOT: {
+			std::cout << "== [Connection] Setting up REP socket on port " << options->port << "\n";
+			this->setup_rep_socket(options->port);
+			break;
+		    }
+		    case BRANCH: {
+			break;
+		    }
+		    case LEAF: {
+			std::cout << "== [Connection] Connecting REQ socket to " << options->peer_IP << ":" << options->peer_port << "\n";
+			this->setup_req_socket(options->peer_IP, options->peer_port);
+			break;
+		    }
+		}
+
+		return;
+	    }
+
+	    std::cout << "== [Connection] Creating DIRECT connection thread\n";
+	    this->c_pid = fork();
 
             switch (this->c_pid) {
                 case -1: {
@@ -331,102 +136,78 @@
                     return;
                 }
                 case 0: {
-                    sleep(1);
-                    std::cout << "[Direct] The child id is " << getpid() << "\n";
-                    this->context = new zmq::context_t(1);
-
-                    switch (options->operation) {
-                        case SERVER: {
-                            //this->socket = new zmq::socket_t(*this->context, ZMQ_STREAM);
-                            this->socket = new zmq::socket_t(*this->context, ZMQ_REP);
-                            this->item.socket = *this->socket;
-                            this->item.events = ZMQ_POLLIN;
-                            std::cout << "[Direct] Setting up connection on port " << options->port << "... PID: " << getpid() << "\n\n";
-                            this->instantiate_connection = true;
-                            this->socket->bind("tcp://*:" + options->port);
-
-                            handle_messaging();
-                            CommandType command = INFORMATION_TYPE;
-                            int phase = 0;
-                            std::string node_id = "00-00-00-00-00";
-                            std::string data = "OK";
-                            unsigned int nonce = 998;
-                            Message message(node_id, command, phase, data, nonce);
-
-                            while (1) {
-                                std::string req = this->recv();
-                                if (req != "") {
-                                    data = "OK";
-                                    Message eof_message(node_id, command, phase, data, nonce);
-                                    Message msg_req(req);
-                                    if (msg_req.get_data() == "SHUTDOWN") {
-                                        this->shutdown();
-                                        this->send(&eof_message);
-                                        break;
-                                    } else {
-                                        this->send(&message);
-                                    }
-                                }
-                                sleep(2);
-                            }
-                            break;
-                        }
-                        case CLIENT: {
-                            //this->socket = new zmq::socket_t(*this->context, ZMQ_STREAM);
-                            this->socket = new zmq::socket_t(*this->context, ZMQ_REQ);
-                            std::cout << "[Direct] Connecting..." << "\n\n";
-                            this->socket->connect("tcp://" + options->peer_IP + ":" + options->peer_port);
-                            this->instantiate_connection = false;
-                            break;
-                        }
-                    }
+		    sleep(1);
+		    std::cout << "== [Connection] Connection thread PID " << getpid() << "\n";
+		    this->context = new zmq::context_t(1);
+
+		    switch (options->operation) {
+			case ROOT: {
+			    std::cout << "== [Connection] Setting up REP socket on port " << options->port << "\n";
+			    // this->setup_rep_socket(options->port);
+			    // handle_messaging();
+			    break;
+			}
+			case BRANCH: {
+			    break;
+			}
+			case LEAF: {
+			    std::cout << "== [Connection] Connecting REQ socket to " << options->peer_IP << ":" << options->peer_port << "\n";
+			    this->setup_req_socket(options->peer_IP, options->peer_port);
+
+			    break;
+			}
+		    }
+		    return;
+                }
+                default: {
                     return;
                 }
-                default: {
-                    std::cout << "This parent process id is " << getpid() << " not EXITING\n";
-                    //exit(0);
-                    return;
-                }
-            }
-        }
+            }
+        }
+
         void whatami() {
             std::cout << "I am a Direct implementation." << '\n';
         }
 
-        //Message * recv(){
-        std::string recv(){
-            do {
-                if (zmq_poll(&this->item, 1, 100) >= 0) {
-                    if (this->item.revents == 0) {
-                        return "";
-                    }
-                    std::cout << "[Direct] Receiving... PID: " << getpid() << '\n';
-                    zmq::message_t request;
-                    this->socket->recv(&request);
-
-                    std::string req = std::string(static_cast<char *>(request.data()), request.size());
-
-                    std::cout << "[Direct] Received: " << req << "\n";
-
-                    //Message recv_message(req);
-                    //std::cout << "[Direct] WITHIN, id: " << recv_message.get_node_id() << "\n";
-
-                    return req;
-                    //return &recv_message;
-                } else {
-                    std::cout << "Code: " << zmq_errno() << " message: " << zmq_strerror(zmq_errno()) << "\n";
-                    exit(1);
-                }
-            } while ( true );
-    	}
-
-    	void send(Message * msg) {
-    	    std::cout << "[Direct] Sending..." << '\n';
-    	    std::string msg_pack = msg->get_pack();
+	void setup_rep_socket(std::string port) {
+            this->socket = new zmq::socket_t(*this->context, ZMQ_REP);
+            this->item.socket = *this->socket;
+            this->item.events = ZMQ_POLLIN;
+            this->instantiate_connection = true;
+            this->socket->bind("tcp://*:" + port);
+        }
+
+        void setup_req_socket(std::string ip, std::string port) {
+            this->socket = new zmq::socket_t(*this->context, ZMQ_REQ);
+            this->item.socket = *this->socket;
+            this->item.events = ZMQ_POLLIN;
+            this->socket->connect("tcp://" + ip + ":" + port);
+            this->instantiate_connection = false;
+        }
+
+    	void send(Message * message) {
+    	    std::string msg_pack = message->get_pack();
     	    zmq::message_t request(msg_pack.size());
     	    memcpy(request.data(), msg_pack.c_str(), msg_pack.size());
+
     	    this->socket->send(request);
-    	    std::cout << "[Direct] Sent: " << msg_pack << '\n';
+
+            std::cout << "== [Connection] Sent\n";
+        }
+
+        void send(const char * message) {
+            zmq::message_t request(strlen(message));
+            memcpy(request.data(), message, strlen(message));
+            this->socket->send(request);
+
+            std::cout << "== [Connection] Sent\n";
+        }
+
+        std::string recv(int flag){
+            zmq::message_t message;
+            this->socket->recv(&message, flag);
+            std::string request = std::string(static_cast<char *>(message.data()), message.size());
+            return request;
         }
 
     	void shutdown() {
@@ -436,30 +217,7 @@
     	}
 
     	void handle_messaging() {
-            CommandType command = INFORMATION_TYPE;
-            int phase = 0;
-            std::string node_id = "00-00-00-00-00";
-            std::string data = "OK";
-            unsigned int nonce = 998;
-            Message message(node_id, command, phase, data, nonce);
-
-            while (1) {
-                std::string req = this->recv();
-                if (req != "") {
-                    data = "OK";
-                    Message eof_message(node_id, command, phase, data, nonce);
-                    Message msg_req(req);
-                    if (msg_req.get_data() == "SHUTDOWN") {
-                        this->shutdown();
-                        this->send(&eof_message);
-                        exit(0);
-                        //break;
-                    } else {
-                        this->send(&message);
-                    }
-                }
-                sleep(2);
-            }
+
     	}
 };
 
@@ -476,27 +234,18 @@
 
 	uint8_t id[256];
 	size_t id_size = 256;
-=======
->>>>>>> 865d83dd
 
     public:
-        Direct() {}
-        Direct(Options *options) {
-<<<<<<< HEAD
+        StreamBridge() {}
+        StreamBridge(Options *options) {
             std::cout << "Creating StreamBridge instance.\n";
-=======
-
-            std::cout << "== [Connection] Creating direct instance.\n";
-
->>>>>>> 865d83dd
             this->port = options->port;
             this->peer_IP = options->peer_IP;
             this->peer_port = options->peer_port;
             this->control = options->is_control;
 
-<<<<<<< HEAD
             if (options->is_control) {
-                std::cout << "[Direct] Creating control socket\n";
+                std::cout << "[StreamBridge] Creating control socket\n";
                 this->context = zmq_ctx_new();// add 1 or no
 
                 switch (options->operation) {
@@ -514,7 +263,7 @@
                         //this->socket = new zmq::socket_t(*this->context, ZMQ_REQ);
                         //this->item.socket = *this->socket;
                         //this->item.events = ZMQ_POLLIN;
-                        //std::cout << "[Direct Control Client] Connecting to: " << options->peer_IP << ":" << options->peer_port << "\n\n";
+                        //std::cout << "[StreamBridge Control Client] Connecting to: " << options->peer_IP << ":" << options->peer_port << "\n\n";
                         //this->socket->connect("tcp://" + options->peer_IP + ":" + options->peer_port);
                         //this->instantiate_connection = false;
                         break;
@@ -533,7 +282,7 @@
             //    }
             //    case 0: {
             //        sleep(1);
-            //        std::cout << "[Direct] The child id is " << getpid() << "\n";
+            //        std::cout << "[StreamBridge] The child id is " << getpid() << "\n";
             //        this->context = new zmq::context_t(1);
 
             //        switch (options->operation) {
@@ -542,7 +291,7 @@
             //                this->socket = new zmq::socket_t(*this->context, ZMQ_REP);
             //                this->item.socket = *this->socket;
             //                this->item.events = ZMQ_POLLIN;
-            //                std::cout << "[Direct] Setting up connection on port " << options->port << "... PID: " << getpid() << "\n\n";
+            //                std::cout << "[StreamBridge] Setting up connection on port " << options->port << "... PID: " << getpid() << "\n\n";
             //                this->instantiate_connection = true;
             //                this->socket->bind("tcp://*:" + options->port);
 
@@ -575,7 +324,7 @@
             //            case CLIENT: {
             //                //this->socket = new zmq::socket_t(*this->context, ZMQ_STREAM);
             //                this->socket = new zmq::socket_t(*this->context, ZMQ_REQ);
-            //                std::cout << "[Direct] Connecting..." << "\n\n";
+            //                std::cout << "[StreamBridge] Connecting..." << "\n\n";
             //                this->socket->connect("tcp://" + options->peer_IP + ":" + options->peer_port);
             //                this->instantiate_connection = false;
             //                break;
@@ -591,7 +340,7 @@
             //}
         }
         void whatami() {
-            std::cout << "I am a Direct implementation." << '\n';
+            std::cout << "I am a StreamBridge implementation." << '\n';
         }
 
         //Message * recv(){
@@ -616,16 +365,16 @@
                 //    if (this->item.revents == 0) {
                 //        return "";
                 //    }
-                //    std::cout << "[Direct] Receiving... PID: " << getpid() << '\n';
+                //    std::cout << "[StreamBridge] Receiving... PID: " << getpid() << '\n';
                 //    zmq::message_t request;
                 //    this->socket->recv(&request);
 
                 //    std::string req = std::string(static_cast<char *>(request.data()), request.size());
 
-                //    std::cout << "[Direct] Received: " << req << "\n";
+                //    std::cout << "[StreamBridge] Received: " << req << "\n";
 
                 //    //Message recv_message(req);
-                //    //std::cout << "[Direct] WITHIN, id: " << recv_message.get_node_id() << "\n";
+                //    //std::cout << "[StreamBridge] WITHIN, id: " << recv_message.get_node_id() << "\n";
 
                 //    return req;
                 //    //return &recv_message;
@@ -643,12 +392,12 @@
 	    zmq_send(this->socket, response, strlen(response), ZMQ_SNDMORE);
 	    std::cout << "Sent ID followed by result.\n";
 
-    	    //std::cout << "[Direct] Sending..." << '\n';
+    	    //std::cout << "[StreamBridge] Sending..." << '\n';
     	    //std::string msg_pack = msg->get_pack();
     	    //zmq::message_t request(msg_pack.size());
     	    //memcpy(request.data(), msg_pack.c_str(), msg_pack.size());
     	    //this->socket->send(request);
-    	    //std::cout << "[Direct] Sent: " << msg_pack << '\n';
+    	    //std::cout << "[StreamBridge] Sent: " << msg_pack << '\n';
         }
 
     	void shutdown() {
@@ -703,8 +452,8 @@
 	char * hello = "asdf";
 
     public:
-        Direct() {}
-        Direct(Options *options) {
+        TCP() {}
+        TCP(Options *options) {
             std::cout << "Creating TCP instance.\n";
             this->port = options->port;
             this->peer_IP = options->peer_IP;
@@ -712,7 +461,7 @@
             this->control = options->is_control;
 
             if (options->is_control) {
-                std::cout << "[Direct] Creating control socket\n";
+                std::cout << "[TCP] Creating control socket\n";
 
                 switch (options->operation) {
                     case SERVER: {
@@ -728,7 +477,7 @@
                         //this->socket = new zmq::socket_t(*this->context, ZMQ_REQ);
                         //this->item.socket = *this->socket;
                         //this->item.events = ZMQ_POLLIN;
-                        //std::cout << "[Direct Control Client] Connecting to: " << options->peer_IP << ":" << options->peer_port << "\n\n";
+                        //std::cout << "[TCP Control Client] Connecting to: " << options->peer_IP << ":" << options->peer_port << "\n\n";
                         //this->socket->connect("tcp://" + options->peer_IP + ":" + options->peer_port);
                         //this->instantiate_connection = false;
                         break;
@@ -747,7 +496,7 @@
             //    }
             //    case 0: {
             //        sleep(1);
-            //        std::cout << "[Direct] The child id is " << getpid() << "\n";
+            //        std::cout << "[TCP] The child id is " << getpid() << "\n";
             //        this->context = new zmq::context_t(1);
 
             //        switch (options->operation) {
@@ -756,7 +505,7 @@
             //                this->socket = new zmq::socket_t(*this->context, ZMQ_REP);
             //                this->item.socket = *this->socket;
             //                this->item.events = ZMQ_POLLIN;
-            //                std::cout << "[Direct] Setting up connection on port " << options->port << "... PID: " << getpid() << "\n\n";
+            //                std::cout << "[TCP] Setting up connection on port " << options->port << "... PID: " << getpid() << "\n\n";
             //                this->instantiate_connection = true;
             //                this->socket->bind("tcp://*:" + options->port);
 
@@ -789,7 +538,7 @@
             //            case CLIENT: {
             //                //this->socket = new zmq::socket_t(*this->context, ZMQ_STREAM);
             //                this->socket = new zmq::socket_t(*this->context, ZMQ_REQ);
-            //                std::cout << "[Direct] Connecting..." << "\n\n";
+            //                std::cout << "[TCP] Connecting..." << "\n\n";
             //                this->socket->connect("tcp://" + options->peer_IP + ":" + options->peer_port);
             //                this->instantiate_connection = false;
             //                break;
@@ -803,80 +552,13 @@
             //        return;
             //    }
             //}
-=======
-    	    if (options->is_control) {
-        		std::cout << "== [Connection] Creating control socket\n";
-
-        		this->context = new zmq::context_t(1);
-
-        		switch (options->operation) {
-                    case ROOT: {
-                        std::cout << "== [Connection] Setting up REP socket on port " << options->port << "\n";
-                        this->setup_rep_socket(options->port);
-                        break;
-                    }
-                    case BRANCH: {
-                        break;
-                    }
-                    case LEAF: {
-                        std::cout << "== [Connection] Connecting REQ socket to " << options->peer_IP << ":" << options->peer_port << "\n";
-                        this->setup_req_socket(options->peer_IP, options->peer_port);
-                        break;
-                    }
-        		}
-
-        		return;
-
-    	    }
-
-    	    std::cout << "== [Connection] Creating DIRECT connection thread\n";
-    	    this->c_pid = fork();
-
-    	    switch (this->c_pid) {
-        		case -1: {
-                    std::cout << "Error creating child process\n";
-                    return;
-                }
-
-        		case 0: {
-                    sleep(1);
-                    std::cout << "== [Connection] Connection thread PID " << getpid() << "\n";
-                    this->context = new zmq::context_t(1);
-
-                    switch (options->operation) {
-                        case ROOT: {
-                            std::cout << "== [Connection] Setting up REP socket on port " << options->port << "\n";
-                            // this->setup_rep_socket(options->port);
-
-                            // handle_messaging();
-                            break;
-                        }
-                        case BRANCH: {
-                            break;
-                        }
-                        case LEAF: {
-                            std::cout << "== [Connection] Connecting REQ socket to " << options->peer_IP << ":" << options->peer_port << "\n";
-                            this->setup_req_socket(options->peer_IP, options->peer_port);
-
-                            break;
-                        }
-                    }
-                    return;
-                }
-
-        		default: {
-                    return;
-                }
-    	    }
-
->>>>>>> 865d83dd
+
         }
 
         void whatami() {
-            std::cout << "I am a Direct implementation." << '\n';
-        }
-
-<<<<<<< HEAD
+            std::cout << "I am a TCP implementation." << '\n';
+        }
+
         //Message * recv(){
         std::string recv(){
             //do {
@@ -899,16 +581,16 @@
                 //    if (this->item.revents == 0) {
                 //        return "";
                 //    }
-                //    std::cout << "[Direct] Receiving... PID: " << getpid() << '\n';
+                //    std::cout << "[TCP] Receiving... PID: " << getpid() << '\n';
                 //    zmq::message_t request;
                 //    this->socket->recv(&request);
 
                 //    std::string req = std::string(static_cast<char *>(request.data()), request.size());
 
-                //    std::cout << "[Direct] Received: " << req << "\n";
+                //    std::cout << "[TCP] Received: " << req << "\n";
 
                 //    //Message recv_message(req);
-                //    //std::cout << "[Direct] WITHIN, id: " << recv_message.get_node_id() << "\n";
+                //    //std::cout << "[TCP] WITHIN, id: " << recv_message.get_node_id() << "\n";
 
                 //    return req;
                 //    //return &recv_message;
@@ -926,12 +608,12 @@
 	    zmq_send(this->socket, response, strlen(response), ZMQ_SNDMORE);
 	    std::cout << "Sent ID followed by result.\n";
 
-    	    //std::cout << "[Direct] Sending..." << '\n';
+    	    //std::cout << "[TCP] Sending..." << '\n';
     	    //std::string msg_pack = msg->get_pack();
     	    //zmq::message_t request(msg_pack.size());
     	    //memcpy(request.data(), msg_pack.c_str(), msg_pack.size());
     	    //this->socket->send(request);
-    	    //std::cout << "[Direct] Sent: " << msg_pack << '\n';
+    	    //std::cout << "[TCP] Sent: " << msg_pack << '\n';
         }
 
     	void shutdown() {
@@ -966,58 +648,6 @@
                 }
                 sleep(2);
             }
-=======
-        void setup_rep_socket(std::string port) {
-            this->socket = new zmq::socket_t(*this->context, ZMQ_REP);
-            this->item.socket = *this->socket;
-            this->item.events = ZMQ_POLLIN;
-            this->instantiate_connection = true;
-            this->socket->bind("tcp://*:" + port);
-        }
-
-        void setup_req_socket(std::string ip, std::string port) {
-            this->socket = new zmq::socket_t(*this->context, ZMQ_REQ);
-            this->item.socket = *this->socket;
-            this->item.events = ZMQ_POLLIN;
-            this->socket->connect("tcp://" + ip + ":" + port);
-            this->instantiate_connection = false;
-        }
-
-    	void send(Message * message) {
-    	    std::string msg_pack = message->get_pack();
-    	    zmq::message_t request(msg_pack.size());
-    	    memcpy(request.data(), msg_pack.c_str(), msg_pack.size());
-
-    	    this->socket->send(request);
-
-            std::cout << "== [Connection] Sent\n";
-        }
-
-        void send(const char * message) {
-            zmq::message_t request(strlen(message));
-            memcpy(request.data(), message, strlen(message));
-            this->socket->send(request);
-
-            std::cout << "== [Connection] Sent\n";
-        }
-
-        std::string recv(int flag){
-            zmq::message_t message;
-            this->socket->recv(&message, flag);
-            std::string request = std::string(static_cast<char *>(message.data()), message.size());
-            return request;
-        }
-
-    	void shutdown() {
-    	    std::cout << "Shutting down socket and context\n";
-    	    zmq_close(this->socket);
-    	    zmq_ctx_destroy(this->context);
-    	}
-
-    	void handle_messaging() {
-
->>>>>>> 865d83dd
-    	}
 };
 
 
@@ -1027,21 +657,6 @@
             std::cout << "I am a BLE implementation." << '\n';
         }
 
-<<<<<<< HEAD
-    	//Message * recv(){
-    	std::string recv(){
-
-            return "";
-    	}
-
-    	void send(Message * msg) {
-
-    	}
-
-    	void shutdown() {
-
-    	}
-=======
         void send(Message * msg) {
             msg->get_pack();
         }
@@ -1058,13 +673,10 @@
     	void shutdown() {
 
     	}
->>>>>>> 865d83dd
 };
 
 class LoRa : public Connection {
     public:
-<<<<<<< HEAD
-=======
         LoRa() {}
         LoRa(Options *options){
             switch (options->operation) {
@@ -1080,21 +692,10 @@
             }
         }
 
->>>>>>> 865d83dd
         void whatami() {
             std::cout << "I am a LoRa implementation." << '\n';
         }
 
-<<<<<<< HEAD
-    	//Message * recv(){
-    	std::string recv(){
-
-            return "";
-    	}
-
-    	void send(Message * msg) {
-
-=======
         void send(Message * msg) {
             msg->get_pack();
 
@@ -1107,7 +708,6 @@
     	std::string recv(int flag){
 
             return "Message";
->>>>>>> 865d83dd
     	}
 
     	void shutdown() {
@@ -1121,16 +721,6 @@
             std::cout << "I am a Websocket implementation." << '\n';
         }
 
-<<<<<<< HEAD
-    	//Message * recv(){
-    	std::string recv(){
-
-            return "";
-    	}
-
-    	void send(Message * msg) {
-
-=======
         void send(Message * msg) {
             msg->get_pack();
         }
@@ -1142,7 +732,6 @@
     	std::string recv(int flag){
 
             return "Message";
->>>>>>> 865d83dd
     	}
 
     	void shutdown() {
