--- conflicted
+++ resolved
@@ -52,35 +52,19 @@
 
         zmq::context_t *context;
         zmq::socket_t *socket;
-<<<<<<< HEAD
         zmq::pollitem_t item;
-  
-        void serve(){
-          srand(time(NULL));
-=======
 
         void serve() {
             srand(time(NULL));
->>>>>>> d6872bbd
             do {
                 std::cout << "Receiving..." << '\n';
                 zmq::message_t request;
                 this->socket->recv( &request );
-<<<<<<< HEAD
-                //std::cout << std::string( static_cast< char * >( request.data() ), request.size() ) << "\n\n";
-
-=======
->>>>>>> d6872bbd
 
                 std::string req_raw( static_cast< char * >( request.data() ), request.size() );
                 class Message req_message( req_raw );
                 std::cout << req_raw << "\n" << req_message.get_data() << "\n\n";
 
-<<<<<<< HEAD
-                sleep( 2 );
-
-=======
->>>>>>> d6872bbd
                 std::string node_id = "1";
                 CommandType command = req_message.get_command();
                 int phase = req_message.get_phase() + 1;
@@ -88,131 +72,6 @@
                 unsigned int nonce = req_message.get_nonce() + 1;
 
                 switch(req_message.get_command()) {
-
-<<<<<<< HEAD
-                  case INFORMATION_TYPE: {
-
-                    // Move to utility header (will be used in message class and command class
-                    std::stringstream epoch_ss;
-                    std::chrono::seconds seconds;
-                    std::chrono::time_point<std::chrono::system_clock> current_time;
-                    current_time = std::chrono::system_clock::now();
-                    seconds = std::chrono::duration_cast<std::chrono::seconds>( current_time.time_since_epoch() );
-                    epoch_ss.clear();
-                    epoch_ss << seconds.count();
-                    std::string epoch_str = epoch_ss.str();
-
-
-                    json11::Json nodes_json = json11::Json::array {
-                      json11::Json::object { 
-                        { "uid", "1" },
-                        { "cluster", 0 },
-                        { "coordinator", 1 },
-                        { "neighbor_count", 4 },
-                        { "designation", "root" },
-                        { "comm_techs", json11::Json::array { "WiFi" } },
-                        { "update_timestamp", epoch_str }
-                      },
-                      json11::Json::object { 
-                        { "uid", "2" },
-                        { "cluster", 0 },
-                        { "coordinator", 1 },
-                        { "neighbor_count", 4 },
-                        { "designation", "node" },
-                        { "comm_techs", json11::Json::array { "WiFi" } },
-                        { "update_timestamp", epoch_str }
-                      },
-                      json11::Json::object { 
-                        { "uid", "3" },
-                        { "cluster", 0 },
-                        { "coordinator", 1 },
-                        { "neighbor_count", 6 },
-                        { "designation", "coordinator" },
-                        { "comm_techs", json11::Json::array { "WiFi", "LoRa" } },
-                        { "update_timestamp", epoch_str }
-                      },
-                      json11::Json::object { 
-                        { "uid", "6" },
-                        { "cluster", 0 },
-                        { "coordinator", 0 },
-                        { "neighbor_count", 4 },
-                        { "designation", "node" },
-                        { "comm_techs", json11::Json::array { "WiFi" } },
-                        { "update_timestamp", epoch_str }
-                      }
-                    };
-
-                    data = nodes_json.dump();
-
-                    break;
-                  }
-
-                  case QUERY_TYPE: {	
-
-                    json11::Json::object msg_obj;
-
-                    for(int idx = 1; idx <= 6; idx++) {
-                      int reading = rand() % ( 74 - 68 ) + 68;
-
-                      // Move to utility header (will be used in message class and command class
-                      std::stringstream epoch_ss;
-                      std::chrono::seconds seconds;
-                      std::chrono::time_point<std::chrono::system_clock> current_time;
-                      current_time = std::chrono::system_clock::now();
-                      seconds = std::chrono::duration_cast<std::chrono::seconds>( current_time.time_since_epoch() );
-                      epoch_ss.clear();
-                      epoch_ss << seconds.count();
-                      std::string epoch_str = epoch_ss.str();
-
-                      json11::Json reading_json = json11::Json::object({
-                        { "reading", reading },
-                        { "timestamp", epoch_str }
-                      });
-
-                      std::string r_data = reading_json.dump();
-
-                      class Message msg( std::to_string(idx), command, phase, r_data, nonce );
-
-                      std::string msg_pack = msg.get_pack();
-
-                      if(idx == 6) {
-                        int include_con = rand() % 100;
-                        if(include_con < 23) {
-                          msg_obj[std::to_string(idx)] = "";
-                          break;
-                        }
-                      }
-
-
-                      msg_obj[std::to_string(idx)] = msg_pack;
-
-                    }
-
-
-                    json11::Json msg_json = json11::Json::object(msg_obj);
-                    data.append(msg_json.dump());
-
-                    break;
-                  }
-                  default: {
-                    break;
-                  }
-
-			}
-			
-			// Send message up to Node to handle the command Request
-			// Wait for command response from Node
-			// Send command response	
-
-			class Message rep_message( node_id, command, phase, data, nonce );
-
-			std::string response = rep_message.get_pack();
-
-			zmq::message_t reply( response.size() );
-        		memcpy( reply.data(), response.c_str(), response.size() );
-        		this->socket->send( reply );
-        	} while ( true );
-=======
                     case INFORMATION_TYPE: {
                         // Move to utility header (will be used in message class and command class
                         std::stringstream epoch_ss;
@@ -330,7 +189,6 @@
                 memcpy( reply.data(), response.c_str(), response.size() );
                 this->socket->send( reply );
             } while ( true );
->>>>>>> d6872bbd
         }
 
         void send(){
@@ -414,7 +272,6 @@
             this->context = new zmq::context_t(1);
           
             switch (options->operation) {
-<<<<<<< HEAD
               case SERVER: {
                 //this->socket = new zmq::socket_t(*this->context, ZMQ_STREAM);
                 this->socket = new zmq::socket_t(*this->context, ZMQ_REP);
@@ -458,23 +315,6 @@
                 this->instantiate_connection = false;
                 break;
               }
-=======
-                case SERVER:
-                    this->socket = new zmq::socket_t(*this->context, ZMQ_REP);
-                    std::cout << "Serving..." << "\n\n";
-                    this->instantiate_connection = true;
-                    this->socket->bind("tcp://*:" + options->port);
-                    this->serve();
-                    break;
-                case CLIENT:
-                    this->socket = new zmq::socket_t(*this->context, ZMQ_REQ);
-                    std::cout << "Connecting..." << "\n\n";
-                    std::cout << "tcp://" + options->peer_IP + ":" + options->peer_port << '\n';
-                    this->socket->connect("tcp://" + options->peer_IP + ":" + options->peer_port);
-                    this->instantiate_connection = false;
-                    this->send();
-                    break;
->>>>>>> d6872bbd
             }
             return;
             default:
