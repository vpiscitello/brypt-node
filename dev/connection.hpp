#ifndef CONNECTION_HPP
#define CONNECTION_HPP

#include <unistd.h>
#include <vector>
#include <fstream>

#include <sys/socket.h>
#include <stdlib.h>
#include <netinet/in.h>
#include <string.h>
#include <stdio.h>
#include <stdlib.h>
#include <arpa/inet.h>

#include "zmq.hpp"

#include "utility.hpp"
#include "message.hpp"


class Connection {
    protected:
	bool active;
	bool instantiate_connection;
	DeviceOperation operation;

	std::string peer_name;
	std::string pipe_name;
	std::fstream pipe;
	unsigned long message_sequence;

        bool worker_active = false;
        bool response_needed = false;
        std::thread worker_thread;
        std::mutex worker_mutex;
        std::condition_variable worker_conditional;

    public:
	virtual void whatami() = 0;
	virtual void spawn() = 0;
	virtual void worker() = 0;
	virtual std::string recv(int flag = 0) = 0;
	virtual void send(Message *) = 0;
	virtual void send(const char * message) = 0;
	virtual void shutdown() = 0;

	bool get_status() {
	    return this->active;
	}

	bool get_worker_status() {
	    return this->worker_active;
	}

        std::string get_peer_name() {
            return this->peer_name;
        }

        std::string get_pipe_name() {
            return this->pipe_name;
        }

	bool create_pipe() {
	    if (this->peer_name == "") {
		return false;
	    }

	    std::string filename = "./tmp/" + this->peer_name + ".pipe";

	    this->pipe_name = filename;
	    this->pipe.open(filename, std::fstream::in | std::fstream::out | std::fstream::trunc);

	    if( this->pipe.fail() ){
		this->pipe.close();
		return false;
	    }

	    return true;
	}

	bool write_to_pipe(std::string message) {
	    if ( !this->pipe.good() ) {
		return false;
	    }

	    std::cout << "== [Connection] Writing \"" << message << "\" to pipe" << '\n';
	    this->pipe.clear();
	    this->pipe.seekp(0);
	    this->pipe << message << std::endl;
	    this->pipe.flush();
	    return true;
	}

	std::string read_from_pipe() {
	    std::string raw_message = "";

<<<<<<< HEAD
            if ( !this->pipe.good() ) {
                std::cout << "== [Connection] Pipe file is not good" << '\n';
                return raw_message;
            }
=======
	    if ( !this->pipe.good() ) {
		return raw_message;
	    }
>>>>>>> a5fef52f

	    this->pipe.clear();
	    this->pipe.seekg(0);

<<<<<<< HEAD
            if (this->pipe.eof()) {
                std::cout << "== [Connection] Pipe file is at the EOF" << '\n';
                return raw_message;
            }

            std::getline( this->pipe, raw_message );
            this->pipe.clear();

            std::cout << "== [Connection] Sending " << raw_message << '\n';
=======
	    if (this->pipe.eof()) {
		return raw_message;
	    }

	    std::getline( this->pipe, raw_message );
>>>>>>> a5fef52f

            std::ofstream clear_file(pipe_name, std::ios::out | std::ios::trunc);
            clear_file.close();

            return raw_message;
        }

        void response_ready(std::string id) {
            if (this->peer_name != id) {
                std::cout << "== [Connection] Response was not for this peer" << '\n';
                return;
            }

            this->response_needed = false;
            std::unique_lock<std::mutex> thread_lock(this->worker_mutex);
            worker_conditional.notify_one();
            thread_lock.unlock();
        }

        void unspecial() {
            std::cout << "I am calling an unspecialized function." << '\n';
        }

};

class Direct : public Connection {
    private:
	bool control;

	std::string port;
	std::string peer_addr;
	std::string peer_port;

	zmq::context_t *context;
	zmq::socket_t *socket;
	zmq::pollitem_t item;

    public:
	Direct() {}
	Direct(Options *options) {
	    std::cout << "== [Connection] Creating direct instance.\n";

	    this->port = options->port;
	    this->peer_name = options->peer_name;
	    this->peer_addr = options->peer_addr;
	    this->peer_port = options->peer_port;
	    this->control = options->is_control;
	    this->operation = options->operation;

            // this->worker_active = false;

    	    if (options->is_control) {
        		std::cout << "== [Connection] Creating control socket\n";

        		this->context = new zmq::context_t(1);

        		switch (options->operation) {
                    case ROOT: {
                        std::cout << "== [Connection] Setting up REP socket on port " << options->port << "\n";
                        this->setup_rep_socket(options->port);
                        break;
                    }
                    case BRANCH: {
                        break;
                    }
                    case LEAF: {
                        std::cout << "== [Connection] Connecting REQ socket to " << options->peer_addr << ":" << options->peer_port << "\n";
                        this->setup_req_socket(options->peer_addr, options->peer_port);
                        break;
                    }
        		}

        		return;

    	    }

            this->spawn();

            std::unique_lock<std::mutex> thread_lock(worker_mutex);
            this->worker_conditional.wait(thread_lock, [this]{return this->worker_active;});
            thread_lock.unlock();

            // CHECK WORKER ACTIVE FROM CALLING FUNCTION

        }

        void whatami() {
            std::cout << "I am a Direct implementation." << '\n';
        }

        void spawn() {
            std::cout << "== [Connection] Spawning DIRECT_TYPE connection thread\n";
            this->worker_thread = std::thread(&Direct::worker, this);
        }

        void worker() {
            this->worker_active = true;
            this->create_pipe();

            // Create appriopiate network socket
            this->context = new zmq::context_t(1);

            switch (this->operation) {
                case ROOT: {
                    std::cout << "== [Connection] Setting up REP socket on port " << this->port << "\n";
                    this->setup_rep_socket(this->port);
                    // handle_messaging();
                    break;
                }
                case BRANCH: {
                    break;
                }
                case LEAF: {
                    std::cout << "== [Connection] Connecting REQ socket to " << this->peer_addr << ":" << this->peer_port << "\n";
                    this->setup_req_socket(this->peer_addr, this->peer_port);

                    break;
                }
            }

            this->worker_active = true;

            // Notify the calling thread that the connection worker is ready
            std::unique_lock<std::mutex> thread_lock(this->worker_mutex);
            worker_conditional.notify_one();
            thread_lock.unlock();

            unsigned int run = 0;

            do {
                std::string request = "";
                // Receive message
                request = this->recv(0);
                this->write_to_pipe(request);

                // std::this_thread::sleep_for(std::chrono::milliseconds(500));

                this->response_needed = true;

                // Wait for message from pipe then send
                std::unique_lock<std::mutex> thread_lock(worker_mutex);
                this->worker_conditional.wait(thread_lock, [this]{return !this->response_needed;});
                thread_lock.unlock();

                std::string response = this->read_from_pipe();
                this->send(response.c_str());

                // Message response("1", this->peer_name, QUERY_TYPE, 1, "Message Response", run);
                // this->send(&response);

                run++;
                std::this_thread::sleep_for(std::chrono::nanoseconds(1000));
            } while(true);

        }

        void setup_rep_socket(std::string port) {
            this->socket = new zmq::socket_t(*this->context, ZMQ_REP);
            this->item.socket = *this->socket;
            this->item.events = ZMQ_POLLIN;
            this->instantiate_connection = true;
            this->socket->bind("tcp://*:" + port);
        }

        void setup_req_socket(std::string addr, std::string port) {
            this->socket = new zmq::socket_t(*this->context, ZMQ_REQ);
            this->item.socket = *this->socket;
            this->item.events = ZMQ_POLLIN;
            this->socket->connect("tcp://" + addr + ":" + port);
            this->instantiate_connection = false;
        }

    	void send(Message * message) {
    	    std::string msg_pack = message->get_pack();
    	    zmq::message_t request(msg_pack.size());
    	    memcpy(request.data(), msg_pack.c_str(), msg_pack.size());

	    this->socket->send(request);

	    std::cout << "== [Connection] Sent\n";
	}

	void send(const char * message) {
	    zmq::message_t request(strlen(message));
	    memcpy(request.data(), message, strlen(message));
	    this->socket->send(request);

	    std::cout << "== [Connection] Sent\n";
	}

	std::string recv(int flag){
	    zmq::message_t message;
	    this->socket->recv(&message, flag);
	    std::string request = std::string(static_cast<char *>(message.data()), message.size());
	    return request;
	}

	void shutdown() {
	    std::cout << "Shutting down socket and context\n";
	    zmq_close(this->socket);
	    zmq_ctx_destroy(this->context);
	}

	void handle_messaging() {

	}
};

class StreamBridge : public Connection {
    private:
	bool control;

	std::string port;
	std::string peer_addr;
	std::string peer_port;

	void *context;
	void *socket;

	uint8_t id[256];
	size_t id_size = 256;

    public:
	StreamBridge() {}
	StreamBridge(Options *options) {
	    std::cout << "Creating StreamBridge instance.\n";

	    this->port = options->port;
	    this->peer_addr = options->peer_addr;
	    this->peer_port = options->peer_port;
	    this->control = options->is_control;
	    this->operation = options->operation;

	    // this->worker_active = false;

	    if (options->is_control) {
		std::cout << "== [StreamBridge] creating control socket\n";

		this->context = zmq_ctx_new();// add 1 or no

		switch (options->operation) {
		    case ROOT: {
				    std::cout << "== [StreamBridge] setting up stream socket on port " << options->port << "\n";
				    this->socket = zmq_socket(this->context, ZMQ_STREAM);
				    setup_streambridge_socket(options->port);
				    break;
			       }
		    case BRANCH: {
				     break;
				 }
		    case LEAF: {
				    //std::cout << "== [StreamBridge] connecting stream socket to " << options->peer_addr << ":" << options->peer_port << "\n";
				    //this->socket = zmq_socket(this->context, ZMQ_STREAM);
				    //setup_streambridge_socket(options->port);
				    //this->setup_req_socket(options->peer_addr, options->peer_port);
				    //break;
			       }
		}
		return;
	    }

	    this->spawn();

	    std::unique_lock<std::mutex> thread_lock(worker_mutex);
	    this->worker_conditional.wait(thread_lock, [this]{return this->worker_active;});
	    thread_lock.unlock();
	}

	void whatami() {
	    std::cout << "I am a StreamBridge implementation." << '\n';
	}

	void spawn() {
	    std::cout << "== [StreamBridge] Spawning STREAMBRIDGE_TYPE connection thread\n";
	    this->worker_thread = std::thread(&StreamBridge::worker, this);
	}

	void worker() {
	    this->worker_active = true;
	    this->create_pipe();

	    this->context = zmq_ctx_new();// add 1 or no

	    switch (this->operation) {
		case ROOT: {
				std::cout << "== [StreamBridge] setting up stream socket on port " << this->port << "\n";
				this->socket = zmq_socket(this->context, ZMQ_STREAM);
				setup_streambridge_socket(this->port);
				break;
			   }
		case BRANCH: {
				 break;
			     }
		case LEAF: {
				//std::cout << "== [StreamBridge] connecting stream socket to " << options->peer_addr << ":" << options->peer_port << "\n";
				//this->socket = zmq_socket(this->context, ZMQ_STREAM);
				//setup_streambridge_socket(options->port);
				//this->setup_req_socket(options->peer_addr, options->peer_port);
				//break;
			   }
	    }

	    this->worker_active = true;

	    // Notify the calling thread that the connection worker is ready
	    std::unique_lock<std::mutex> thread_lock(this->worker_mutex);
	    worker_conditional.notify_one();
	    thread_lock.unlock();

	    unsigned int run = 0;

	    do {
		std::string request = "";
		// Receive message
		request = this->recv(0);
		this->write_to_pipe(request);

		std::this_thread::sleep_for(std::chrono::milliseconds(500));

		// Wait for message from pipe then send

		Message response("1", this->peer_name, QUERY_TYPE, 1, "Message Response", run);
		this->send(&response);

		run++;
		std::this_thread::sleep_for(std::chrono::nanoseconds(1000));
	    } while(true);
	}

	void setup_streambridge_socket(std::string port) {
	    std::cout << "[Control] Setting up streambridge socket on port " << port << "... PID: " << getpid() << "\n\n";
	    this->instantiate_connection = true;
	    std::string conn_data = "tcp://*:" + port;
	    zmq_bind(this->socket, conn_data.c_str());
	}

	std::string recv(int flag){
	    //do {
	    char buffer[512];
	    memset(buffer, '\0', 512);

	    // Receive 3 times, first is ID, second is nothing, third is message
	    this->id_size = zmq_recv(this->socket, this->id, 256, 0);
	    size_t msg_size = zmq_recv(this->socket, buffer, 14, 0);
	    memset(buffer, '\0', 512);
	    msg_size = zmq_recv(this->socket, buffer, 14, 0);
	    memset(buffer, '\0', 512);
	    msg_size = zmq_recv(this->socket, buffer, 14, 0);
	    std::cout << "Received: " << buffer << "\n";

	    return buffer;
	    //} while ( true );
	}

	void send(Message * msg) {
	    std::cout << "[StreamBridge] Sending..." << '\n';
	    std::string msg_pack = msg->get_pack();
	    zmq_send(this->socket, this->id, this->id_size, ZMQ_SNDMORE);
	    zmq_send(this->socket, msg_pack.c_str(), strlen(msg_pack.c_str()), ZMQ_SNDMORE);
	    std::cout << "[StreamBridge] Sent: (" << strlen(msg_pack.c_str()) << ") " << msg_pack << '\n';
	}

	void send(const char * message) {
	    std::cout << "[StreamBridge] Sending..." << '\n';
	    zmq_send(this->socket, id, id_size, ZMQ_SNDMORE);
	    zmq_send(this->socket, message, strlen(message), ZMQ_SNDMORE);
	    std::cout << "[StreamBridge] Sent: (" << strlen(message) << ") " << message << '\n';
	}

	void shutdown() {
	    // possibly do the send 0 length message thing
	    //std::cout << "Shutting down socket and context\n";
	    //zmq_close(this->socket);
	    //zmq_ctx_destroy(this->context);
	}

};


class TCP : public Connection {
    private:
	bool control;

	std::string port;
	std::string peer_addr;
	std::string peer_port;

	int socket, connection;
	struct sockaddr_in address;
	int opt = 1;
	int addrlen = sizeof(address);

    public:
	TCP() {}
	TCP(Options *options) {
	    std::cout << "[TCP] Creating TCP instance.\n";

	    this->port = options->port;
	    this->peer_addr = options->peer_addr;
	    this->peer_port = options->peer_port;
	    this->control = options->is_control;
	    this->operation = options->operation;

	    // this->worker_active = false;

	    if (options->is_control) {
		std::cout << "== [TCP] creating control socket\n";

		switch (options->operation) {
		    case ROOT: {
				   std::cout << "== [TCP] setting up tcp socket on port " << options->port << "\n";
				   this->setup_tcp_socket(options->port);
				   break;
			       }
		    case BRANCH: {
				     break;
				 }
		    case LEAF: {
				   std::cout << "== [TCP] connecting tcp client socket to " << options->peer_addr << ":" << options->peer_port << "\n";
				   this->setup_tcp_connection(options->peer_addr, options->peer_port);
				   break;
			       }
		}

		this->spawn();

		std::unique_lock<std::mutex> thread_lock(worker_mutex);
		this->worker_conditional.wait(thread_lock, [this]{return this->worker_active;});
		thread_lock.unlock();

		return;
	    }
	}

	void whatami() {
	    std::cout << "I am a TCP implementation." << '\n';
	}

	void spawn() {
	    std::cout << "== [TCP] Spawning TCP_TYPE connection thread\n";
	    this->worker_thread = std::thread(&TCP::worker, this);
	}

	void worker() {
	    this->worker_active = true;
	    this->create_pipe();

	    switch (this->operation) {
		case ROOT: {
		    std::cout << "== [TCP] Setting up tcp socket on port " << this->port << "\n";
		    this->setup_tcp_socket(this->port);
		    // handle_messaging();
		    break;
		}
		case BRANCH: {
		    break;
		}
		case LEAF: {
		    std::cout << "== [TCP] Connecting tcp client socket to " << this->peer_addr << ":" << this->peer_port << "\n";
		    this->setup_tcp_connection(this->peer_addr, this->peer_port);

		    break;
		}
	    }

	    this->worker_active = true;

	    // Notify the calling thread that the connection worker is ready
	    std::unique_lock<std::mutex> thread_lock(this->worker_mutex);
	    worker_conditional.notify_one();
	    thread_lock.unlock();

	    unsigned int run = 0;

	    do {
		std::string request = "";
		// Receive message
		request = this->recv(0);
		this->write_to_pipe(request);

		std::this_thread::sleep_for(std::chrono::milliseconds(500));

		// Wait for message from pipe then send

		Message response("1", this->peer_name, QUERY_TYPE, 1, "Message Response", run);
		this->send(&response);

		run++;
		std::this_thread::sleep_for(std::chrono::nanoseconds(1000));
	    } while(true);
	}

	void setup_tcp_socket(std::string port) {
	    // Creating socket file descriptor
	    if ((this->socket = ::socket(AF_INET, SOCK_STREAM, 0)) < 0) {
		std::cout << "Socket failed\n";
		return;
	    }

	    if (setsockopt(this->socket, SOL_SOCKET, SO_REUSEADDR | SO_REUSEPORT, &this->opt, sizeof(this->opt))) {
		std::cout << "Setsockopt failed\n";
		return;
	    }
	    this->address.sin_family = AF_INET;
	    this->address.sin_addr.s_addr = INADDR_ANY;
	    int PORT = std::stoi(port);
	    this->address.sin_port = htons( PORT );

	    if (bind(this->socket, (struct sockaddr *)&this->address, sizeof(this->address))<0) {
		std::cout << "Bind failed\n";
		return;
	    }
	    if (listen(this->socket, 30) < 0) {
		std::cout << "Listen failed\n";
		return;
	    }
	    if ((this->connection = accept(this->socket, (struct sockaddr *)&this->address, (socklen_t*)&this->addrlen))<0) {
		std::cout << "Socket failed\n";
	    }
	}

	void setup_tcp_connection(std::string peer_addr, std::string peer_port) {
	    if ((this->connection = ::socket(AF_INET, SOCK_STREAM, 0)) < 0) {
		printf("Socket creation error\n");
		return;
	    }

	    memset(&this->address, '0', sizeof(this->address));

	    this->address.sin_family = AF_INET;
	    int PORT = std::stoi(peer_port);
	    this->address.sin_port = htons(PORT);

	    // Convert IPv4 and IPv6 addresses from text to binary form
	    if (inet_pton(AF_INET, peer_addr.c_str(), &(this->address.sin_addr)) <= 0) {
		printf("\nInvalid address/ Address not supported \n");
		return;
	    }

	    if (connect(this->connection, (struct sockaddr *)&(this->address), sizeof(this->address)) < 0) {
		printf("\nConnection Failed \n");
		return;
	    }
	}

	std::string recv(int flag){
	    char buffer[1024];
	    memset(buffer, '\0', 1024);
	    int valread = read(this->connection, buffer, 1024);
	    printf("Received: (%d) %s\n", valread, buffer);

	    return buffer;
	}

	void send(Message * msg) {
	    std::cout << "[TCP] Sending...\n";
	    std::string msg_pack = msg->get_pack();
	    ssize_t bytes = ::send(this->connection, msg_pack.c_str(), strlen(msg_pack.c_str()), 0);
	    std::cout << "[TCP] Sent: (" << (int)bytes << ") " << msg_pack << '\n';
	}

	void send(const char * message) {
	    std::cout << "[TCP] Sending...\n";
	    ssize_t bytes = ::send(this->connection, message, strlen(message), 0);
	    std::cout << "[TCP] Sent: (" << (int)bytes << ") " << message << '\n';
	}

	void shutdown() {
	    close(this->connection);
	    close(this->socket);
	}

};


class Bluetooth : public Connection {
    public:
	void whatami() {
	    std::cout << "I am a BLE implementation." << '\n';
	}

	void spawn() {

	}

	void worker() {

	}

	void send(Message * msg) {
	    msg->get_pack();
	}

	void send(const char * message) {
	    std::cout << "[Connection] Sent: " << message << '\n';
	}

	std::string recv(int flag){

	    return "Message";
	}

	void shutdown() {

	}
};

class LoRa : public Connection {
    public:
	LoRa() {}
	LoRa(Options *options){
	    switch (options->operation) {
		case ROOT:
		    std::cout << "Serving..." << "\n";
		    break;
		case BRANCH:
		    std::cout << "Serving..." << "\n";
		    break;
		case LEAF:
		    std::cout << "Connecting..." << "\n";
		    break;
	    }
	}

	void whatami() {
	    std::cout << "I am a LoRa implementation." << '\n';
	}

	void spawn() {

	}

	void worker() {

	}

	void send(Message * msg) {
	    msg->get_pack();

	}

	void send(const char * message) {
	    std::cout << "[Connection] Sent: " << message << '\n';
	}

	std::string recv(int flag){

	    return "Message";
	}

	void shutdown() {

	}
};

class Websocket : public Connection {
    public:
	void whatami() {
	    std::cout << "I am a Websocket implementation." << '\n';
	}

	void spawn() {

	}

	void worker() {

	}

	void send(Message * msg) {
	    msg->get_pack();
	}

	void send(const char * message) {
	    std::cout << "[Connection] Sent: " << message << '\n';
	}

	std::string recv(int flag){

	    return "Message";
	}

	void shutdown() {

	}
};

inline Connection* ConnectionFactory(TechnologyType technology) {
    switch (technology) {
	case DIRECT_TYPE:
	    return new Direct;
	    break;
	case BLE_TYPE:
	    return new Bluetooth;
	    break;
	case LORA_TYPE:
	    return new LoRa;
	    break;
	case WEBSOCKET_TYPE:
	    return new Websocket;
	    break;
	case TCP_TYPE:
	    return new TCP;
	    break;
	case STREAMBRIDGE_TYPE:
	    return new StreamBridge;
	    break;
	case NONE:
	    return NULL;
	    break;
    }
    return NULL;
}

inline Connection* ConnectionFactory(TechnologyType technology, Options *options) {
    switch (technology) {
	case DIRECT_TYPE:
	    return new Direct(options);
	    break;
	case BLE_TYPE:
	    return new Bluetooth();
	    break;
	case LORA_TYPE:
	    return new LoRa();
	    break;
	case WEBSOCKET_TYPE:
	    return new Websocket();
	    break;
	case TCP_TYPE:
	    return new TCP(options);
	    break;
	case STREAMBRIDGE_TYPE:
	    return new StreamBridge(options);
	    break;
	case NONE:
	    return NULL;
	    break;
    }
    return NULL;
}

#endif<|MERGE_RESOLUTION|>--- conflicted
+++ resolved
@@ -37,79 +37,71 @@
         std::condition_variable worker_conditional;
 
     public:
-	virtual void whatami() = 0;
-	virtual void spawn() = 0;
-	virtual void worker() = 0;
-	virtual std::string recv(int flag = 0) = 0;
-	virtual void send(Message *) = 0;
-	virtual void send(const char * message) = 0;
-	virtual void shutdown() = 0;
-
-	bool get_status() {
-	    return this->active;
-	}
-
-	bool get_worker_status() {
-	    return this->worker_active;
-	}
-
-        std::string get_peer_name() {
-            return this->peer_name;
-        }
-
-        std::string get_pipe_name() {
-            return this->pipe_name;
-        }
-
-	bool create_pipe() {
-	    if (this->peer_name == "") {
-		return false;
-	    }
-
-	    std::string filename = "./tmp/" + this->peer_name + ".pipe";
-
-	    this->pipe_name = filename;
-	    this->pipe.open(filename, std::fstream::in | std::fstream::out | std::fstream::trunc);
-
-	    if( this->pipe.fail() ){
-		this->pipe.close();
-		return false;
-	    }
-
-	    return true;
-	}
-
-	bool write_to_pipe(std::string message) {
-	    if ( !this->pipe.good() ) {
-		return false;
-	    }
-
-	    std::cout << "== [Connection] Writing \"" << message << "\" to pipe" << '\n';
-	    this->pipe.clear();
-	    this->pipe.seekp(0);
-	    this->pipe << message << std::endl;
-	    this->pipe.flush();
-	    return true;
-	}
-
-	std::string read_from_pipe() {
-	    std::string raw_message = "";
-
-<<<<<<< HEAD
+    	virtual void whatami() = 0;
+    	virtual void spawn() = 0;
+    	virtual void worker() = 0;
+    	virtual std::string recv(int flag = 0) = 0;
+    	virtual void send(Message *) = 0;
+    	virtual void send(const char * message) = 0;
+    	virtual void shutdown() = 0;
+
+    	bool get_status() {
+    	    return this->active;
+    	}
+
+    	bool get_worker_status() {
+    	    return this->worker_active;
+    	}
+
+            std::string get_peer_name() {
+                return this->peer_name;
+            }
+
+            std::string get_pipe_name() {
+                return this->pipe_name;
+            }
+
+    	bool create_pipe() {
+    	    if (this->peer_name == "") {
+    		return false;
+    	    }
+
+    	    std::string filename = "./tmp/" + this->peer_name + ".pipe";
+
+    	    this->pipe_name = filename;
+    	    this->pipe.open(filename, std::fstream::in | std::fstream::out | std::fstream::trunc);
+
+    	    if( this->pipe.fail() ){
+    		this->pipe.close();
+    		return false;
+    	    }
+
+    	    return true;
+    	}
+
+    	bool write_to_pipe(std::string message) {
+    	    if ( !this->pipe.good() ) {
+    		return false;
+    	    }
+
+    	    std::cout << "== [Connection] Writing \"" << message << "\" to pipe" << '\n';
+    	    this->pipe.clear();
+    	    this->pipe.seekp(0);
+    	    this->pipe << message << std::endl;
+    	    this->pipe.flush();
+    	    return true;
+    	}
+
+    	std::string read_from_pipe() {
+    	    std::string raw_message = "";
+
             if ( !this->pipe.good() ) {
                 std::cout << "== [Connection] Pipe file is not good" << '\n';
                 return raw_message;
             }
-=======
-	    if ( !this->pipe.good() ) {
-		return raw_message;
-	    }
->>>>>>> a5fef52f
-
-	    this->pipe.clear();
-	    this->pipe.seekg(0);
-
-<<<<<<< HEAD
+    	    this->pipe.clear();
+    	    this->pipe.seekg(0);
+
             if (this->pipe.eof()) {
                 std::cout << "== [Connection] Pipe file is at the EOF" << '\n';
                 return raw_message;
@@ -119,13 +111,7 @@
             this->pipe.clear();
 
             std::cout << "== [Connection] Sending " << raw_message << '\n';
-=======
-	    if (this->pipe.eof()) {
-		return raw_message;
-	    }
-
-	    std::getline( this->pipe, raw_message );
->>>>>>> a5fef52f
+
 
             std::ofstream clear_file(pipe_name, std::ios::out | std::ios::trunc);
             clear_file.close();
